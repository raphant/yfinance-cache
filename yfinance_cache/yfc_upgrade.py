import pickle
import os
from zoneinfo import ZoneInfo
import appdirs

import pandas as pd
import numpy as np
import datetime
import click

from . import yfc_cache_manager as yfcm
# from . import yfc_utils as yfcu
# from . import yfc_time as yfct
from . import yfc_dat as yfcd
# from . import yfc_ticker as yfc


dbg_tkr = None
# dbg_tkr = "QDEL"


def _move_cache_dirpath():
    oldCacheDirpath = os.path.join(appdirs.user_cache_dir(), "yfinance-cache")
    cacheDirpath = os.path.join(appdirs.user_cache_dir(), "py-yfinance-cache")
    if not os.path.isdir(cacheDirpath):
        if os.path.isdir(oldCacheDirpath):
            os.rename(oldCacheDirpath, cacheDirpath)
            print("Moved!")


def _sanitise_prices():
    d = yfcm.GetCacheDirpath()
    yfc_dp = os.path.join(d, "_YFC_")
    state_fp = os.path.join(yfc_dp, "have-sanitised-prices")
    if os.path.isfile(state_fp):
        return

    if not os.path.isdir(d):
        if not os.path.isdir(yfc_dp):
            os.makedirs(yfc_dp)
        with open(state_fp, 'w') as f:
            pass
        return

    # print("Sanitising prices ...")
    # Update: run silently

    if dbg_tkr is not None:
        tkrs = [dbg_tkr]
    else:
        tkrs = os.listdir(d)
    for tkr in tkrs:
        tkrd = os.path.join(d, tkr)

        for interval in yfcd.intervalToString.values():
            prices_fp = os.path.join(tkrd, f"history-{interval}.pkl")
            if os.path.isfile(prices_fp):
                with open(prices_fp, 'rb') as f:
                    prices_pkl = pickle.load(f)
                df = prices_pkl["data"]
                df_modified = False

                if "Adj Close" in df.columns:
                    df = df.drop("Adj Close", axis=1)
                    df_modified = True

                if df_modified:
                    prices_pkl["data"] = df
                    with open(prices_fp, 'wb') as f:
                        pickle.dump(prices_pkl, f, 4)

    if not os.path.isdir(yfc_dp):
        os.makedirs(yfc_dp)
    with open(state_fp, 'w') as f:
        pass


def _reset_calendar_cache():
    # Calendar cache was broken because wasn't updating 'sessions_nanos', 
    # so have to wipe it.

    d = yfcm.GetCacheDirpath()
    yfc_dp = os.path.join(d, "_YFC_")
    state_fp = os.path.join(yfc_dp, "have-reset-calendar-cache")
    if os.path.isfile(state_fp):
        return

    if not os.path.isdir(d):
        if not os.path.isdir(yfc_dp):
            os.makedirs(yfc_dp)
        with open(state_fp, 'w') as f:
            pass
        return

    # print("Resetting calendar cache ...")
    # Update: silently

    tkrs = os.listdir(d)
    for tkr in tkrs:
        tkrd = os.path.join(d, tkr)
        cal_fp = os.path.join(tkrd, "cal.pkl")
        if os.path.isfile(cal_fp):
            os.remove(cal_fp)
    
    if not os.path.isdir(yfc_dp):
        os.makedirs(yfc_dp)
    with open(state_fp, 'w') as f:
        pass


def _prune_incomplete_daily_intervals():
<<<<<<< HEAD
    d = yfcm.GetCacheDirpath()

    yfc_dp = os.path.join(d, "_YFC_")
    state_fp = os.path.join(yfc_dp, "have-pruned-bad-daily-data")
    if os.path.isfile(state_fp):
        return

    if not os.path.isdir(d):
        if not os.path.isdir(yfc_dp):
            os.makedirs(yfc_dp)
        with open(state_fp, 'w') as f:
            pass
        return

    print("Scanning cache for incomplete daily+ price data ...")
    tkrs_repaired = set()

    if dbg_tkr is not None:
        tkrs = [dbg_tkr]
    else:
        tkrs = os.listdir(d)
    for tkr in tkrs:
        tkrd = os.path.join(d, tkr)
        for f in os.listdir(tkrd):
            fp = os.path.join(tkrd, f)
            f_pieces = f.split('.')
            ext = f_pieces[-1]
            f_base = '.'.join(f_pieces[:-1])
            if ("history" in f_base) and (ext == "pkl"):
                interval = None
                for i, istr in yfcd.intervalToString.items():
                    if f_base.endswith(istr):
                        interval = i
                        break
                if interval is None:
                    raise Exception("Failed to map '{}' to Interval".format(f_base))
                itd = yfcd.intervalToTimedelta[interval]

                pkData = None
                with open(fp, 'rb') as f:
                    pkData = pickle.load(f)
                    h = pkData["data"]
                h_modified = False

                with open(tkrd+"/info.pkl", 'rb') as f:
                    info = pickle.load(f)["data"]

                # Scan for any daily/weekly intervals marked final but not 
                # updated after midnight
                if itd >= datetime.timedelta(days=1):
                    tz_exchange = ZoneInfo(info["exchangeTimezoneName"])
                    f_final = h["Final?"].values
                    f_sameDay = h["FetchDate"].dt.tz_convert(tz_exchange).dt.date == h.index.date
                    f_bad = f_final & f_sameDay
                    if f_bad.any():
                        idx = np.where(f_bad)[0][0]
                        if idx == 0:
                            h = None
                        else:
                            h = h.loc[:h.index[idx-1]]
                        h_modified = True
                
                    if h_modified:
                        tkrs_repaired.add(tkr)
                        if h is None:
                            os.remove(fp)
                        else:
                            with open(fp, 'wb') as f:
                                pkData["data"] = h
                                pickle.dump(pkData, f, 4)

    if len(tkrs_repaired) == 0:
        print("No problems founds")
    else:
        print("Pruned bad daily+ intervals from these tickers:")
        print(sorted(list(tkrs_repaired)))

    if not os.path.isdir(yfc_dp):
        os.makedirs(yfc_dp)
    with open(state_fp, 'w') as f:
        pass


def _separate_events_from_prices():
    d = yfcm.GetCacheDirpath()
    yfc_dp = os.path.join(d, "_YFC_")
    state_fp = os.path.join(yfc_dp, "have-separated-events-from-prices")
    if os.path.isfile(state_fp):
        return

    if not os.path.isdir(d):
        if not os.path.isdir(yfc_dp):
            os.makedirs(yfc_dp)
        with open(state_fp, 'w') as f:
            pass
        return

    msg = "IMPORTANT: Old version of yfinance_cache had bug in handling dividends & stock splits."\
         f" Fix requires restructuring YFC cache. If you want to backup cache folder first, it's at: {d}"\
          "\nProceed? Can't go back."
    r = click.confirm(msg, default=False)
    if not r:
        quit()

    print("Upgrading dividends/splits management, just a few seconds ...")
    print("")
    print("After upgrade, you can run yfc.verify_cached_tickers_prices() (or Ticker._verify_cached_prices()) to compared cached prices against Yahoo Finance and discard incorrect data.")

    if dbg_tkr is not None:
        tkrs = [dbg_tkr]
    else:
        tkrs = os.listdir(d)
    for tkr in tkrs:
        tkrd = os.path.join(d, tkr)

        divs_fp = os.path.join(tkrd, "dividends.pkl")
        splits_fp = os.path.join(tkrd, "splits.pkl")
        prices_fp = os.path.join(tkrd, "history-1d.pkl")
        if not os.path.isfile(divs_fp) and os.path.isfile(prices_fp):
            # Need to separate
            with open(prices_fp, 'rb') as f:
                dailyPklData = pickle.load(f)
            h = dailyPklData["data"]
            divs_df = h[h["Dividends"] != 0][["Dividends"]].copy()
            splits_df = h[h["Stock Splits"] != 0][["Stock Splits"]].copy()

            fp = os.path.join(tkrd, "fast_info.pkl")
            if os.path.isfile(fp):
                with open(fp, 'rb') as f:
                    tz = ZoneInfo(pickle.load(f)["data"]["timezone"])
            else:
                fp = os.path.join(tkrd, "info.pkl")
                with open(fp, 'rb') as f:
                    tz = ZoneInfo(pickle.load(f)["data"]["exchangeTimezoneName"])

            # Add 'FetchDate'
            if divs_df.empty:
                divs_fetch_dt = pd.NaT
            else:
                divs_fetch_dt = datetime.datetime.combine(divs_df.index[-1], datetime.time(10), tz)
            divs_df["FetchDate"] = divs_fetch_dt
            if divs_df.shape[0] > 0:
                divs_df.index = divs_df.index.tz_convert(tz)
            divs_df["Supersede?"] = False
            if splits_df.empty:
                splits_fetch_dt = pd.NaT
            else:
                splits_fetch_dt = datetime.datetime.combine(splits_df.index[-1], datetime.time(10), tz)
            splits_df["FetchDate"] = splits_fetch_dt
            splits_df["Supersede?"] = False
            if splits_df.shape[0] > 0:
                splits_df.index = splits_df.index.tz_convert(tz)

            divs_pkl = {"data": divs_df, "metadata": None}
            splits_pkl = {"data": splits_df, "metadata": None}

            # Write separated events to file:
            with open(divs_fp, 'wb') as f:
                pickle.dump(divs_pkl, f, 4)
            with open(splits_fp, 'wb') as f:
                pickle.dump(splits_pkl, f, 4)

            # Replace 'LastAdjustD' with 'LastDivAdjustDt' & 'LastSplitAdjustDt'
            # Also add field for tracking whether 'repair' check run
            for interval in yfcd.intervalToString.values():
                prices_fp = os.path.join(tkrd, f"history-{interval}.pkl")
                if os.path.isfile(prices_fp):
                    with open(prices_fp, 'rb') as f:
                        prices_pkl = pickle.load(f)

                    lastAdjustD = prices_pkl["metadata"]["LastAdjustD"]
                    lastDivAdjustD = lastAdjustD  # default
                    if divs_df.shape[0] > 0:
                        df = divs_df[divs_df.index.tz_convert(tz).date <= lastAdjustD]
                        if df.shape[0] > 0:
                            lastDivAdjustD = df.index[-1].date()
                    lastSplitAdjustD = lastAdjustD  # default
                    if splits_df.shape[0] > 0:
                        splits_df.index = splits_df.index.tz_convert(tz)
                        df = splits_df[splits_df.index.tz_convert(tz).date <= lastAdjustD]
                        if df.shape[0] > 0:
                            lastDivAdjustD = df.index[-1].date()

                    df = prices_pkl["data"]

                    df["FetchDate"] = df["FetchDate"].dt.tz_convert(tz)  # Ensure ZoneInfo
                    df["C-Check?"] = False

                    lastDivAdjustDt = datetime.datetime.combine(lastDivAdjustD, datetime.time(10), tz)
                    lastSplitAdjustDt = datetime.datetime.combine(lastSplitAdjustD, datetime.time(10), tz)

                    df["LastDivAdjustDt"] = np.maximum(lastDivAdjustDt, df["FetchDate"])
                    df["LastSplitAdjustDt"] = np.maximum(lastSplitAdjustDt, df["FetchDate"])

                    prices_pkl["data"] = df
                    with open(prices_fp, 'wb') as f:
                        pickle.dump(prices_pkl, f, 4)

    if not os.path.isdir(yfc_dp):
        os.makedirs(yfc_dp)
    with open(state_fp, 'w') as f:
        pass


def _fix_dividend_adjust():
    d = yfcm.GetCacheDirpath()
    yfc_dp = os.path.join(d, "_YFC_")
    state_fp = os.path.join(yfc_dp, "have-fixed-dividend-adjustment")
    if os.path.isfile(state_fp):
        return

    if not os.path.isdir(d):
        if not os.path.isdir(yfc_dp):
            os.makedirs(yfc_dp)
        with open(state_fp, 'w') as f:
            pass
        return

    # Precondition:
    _separate_events_from_prices()

    # print("Fixing dividend adjustment, just a few seconds ...")
    # Update: run silently

    for tkr in os.listdir(d):
        tkrd = os.path.join(d, tkr)

        # First, recalculate dividend adjustment
        divs_fp = os.path.join(tkrd, "dividends.pkl")
        if not os.path.isfile(divs_fp):
            continue

        with open(divs_fp, 'rb') as f:
            divsPklData = pickle.load(f)
        divs_df = divsPklData["data"]

        if divs_df.empty:
            # Just add 'Back Adj.' column and continue
            divs_df["Back Adj."] = 1.0
            divsPklData["data"] = divs_df
            with open(divs_fp, 'wb') as f:
                pickle.dump(divsPklData, f, 4)

            # Also ensure no evidence of dividends in prices:
            for interval in yfcd.Interval:
                istr = yfcd.intervalToString[interval]
                prices_fp = os.path.join(tkrd, f"history-{istr}.pkl")
                if not os.path.isfile(prices_fp):
                    continue
                with open(prices_fp, 'rb') as f:
                    pricesPklData = pickle.load(f)
                df = pricesPklData["data"]
                df_modified = False
                if (df["CDF"].to_numpy() != 1).any():
                    df["CDF"] = 1
                    df_modified = True
                if (df["Dividends"].to_numpy() != 0).any():
                    df["Dividends"] = 0
                    df_modified = True
                if df_modified:
                    pricesPklData["data"] = df
                    with open(prices_fp, 'wb') as f:
                        pickle.dump(pricesPklData, f, 4)

            continue


        # First, recalculate dividend-adjustment factor:
        prices_fp = os.path.join(tkrd, "history-1d.pkl")
        with open(prices_fp, 'rb') as f:
            pricesPklData = pickle.load(f)
        prices_1d_df = pricesPklData["data"]
        divs_df["Close day before"] = 0.0
        for dt in divs_df.index:
            if dt == prices_1d_df.index[0]:
                idx = 0
            else:
                idx = prices_1d_df.index.get_loc(dt) - 1
            close_day_before = prices_1d_df["Close"].iloc[idx]
            divs_df.loc[dt, "Close day before"] = close_day_before
        divs_df["Back Adj."] = 1.0 - divs_df["Dividends"].to_numpy() / divs_df["Close day before"].to_numpy()
        divs_df = divs_df.drop("Close day before", axis=1)
        divsPklData["data"] = divs_df
        with open(divs_fp, 'wb') as f:
            pickle.dump(divsPklData, f, 4)


        # Next, copy it into 1D price table to recalc CDF:
        divs_df["_date"] = divs_df.index.date
        prices_1d_df["_date"] = prices_1d_df.index.date
        prices_1d_df["_indexBackup"] = prices_1d_df.index
        prices_1d_df = prices_1d_df.merge(divs_df[["Back Adj.", "_date"]], how="left").drop("_date", axis=1)
        prices_1d_df.index = prices_1d_df["_indexBackup"] ; prices_1d_df.index.name = "Date" ; prices_1d_df = prices_1d_df.drop("_indexBackup", axis=1)
        prices_1d_df.loc[prices_1d_df["Back Adj."].isna().to_numpy(), "Back Adj."] = 1.0
        cdf = prices_1d_df["Back Adj."].shift(-1, fill_value=1.0).sort_index(ascending=False).cumprod().sort_index(ascending=True)
        prices_1d_df["CDF"] = cdf
        prices_1d_df = prices_1d_df.drop("Back Adj.", axis=1)
        pricesPklData["data"] = prices_1d_df
        with open(prices_fp, 'wb') as f:
            pickle.dump(pricesPklData, f, 4)


        # Next, copy into all other prices tables:
        prices_1d_df["_date"] = prices_1d_df.index.date
        for interval in yfcd.Interval:
            if interval == yfcd.Interval.Days1:
                continue
            istr = yfcd.intervalToString[interval]
            itd = yfcd.intervalToTimedelta[interval]
            prices_fp = os.path.join(tkrd, f"history-{istr}.pkl")
            if not os.path.isfile(prices_fp):
                continue

            with open(prices_fp, 'rb') as f:
                pricesPklData = pickle.load(f)
            prices_df = pricesPklData["data"]

            # Process intraday separate to interday:
            if itd < datetime.timedelta(days=1):
                # intraday - copy CDF from daily
                prices_df["_date"] = prices_df.index.date
                prices_df = prices_df.drop("CDF", axis=1)
                prices_df["_indexBackup"] = prices_df.index
                prices_df = prices_df.merge(prices_1d_df[["_date", "CDF"]], how="left", on="_date")
                prices_df.index = prices_df["_indexBackup"] ; prices_df.index.name = "Date" ; prices_df = prices_df.drop("_indexBackup", axis=1)
            else:
                # interday - recalc CDF using these prices
                f_div = prices_df["Dividends"] != 0
                if not f_div.any():
                    continue
                c = "Back Adj."
                prices_df[c] = 1.0
                prices_df.loc[f_div, c] = 1.0 - prices_df.loc[f_div, "Dividends"] / prices_df.loc[f_div, "Close"]
                cdf = prices_df["Back Adj."].shift(-1, fill_value=1.0).sort_index(ascending=False).cumprod().sort_index(ascending=True)
                prices_df["CDF"] = cdf
                prices_df = prices_df.drop(c, axis=1)

            pricesPklData["data"] = prices_df
            with open(prices_fp, 'wb') as f:
                pickle.dump(pricesPklData, f, 4)

    if not os.path.isdir(yfc_dp):
        os.makedirs(yfc_dp)
    with open(state_fp, 'w') as f:
        pass
=======
	d = yfcm.GetCacheDirpath()

	yfc_dp = os.path.join(d, "_YFC_")
	state_fp = os.path.join(yfc_dp, "have-pruned-bad-daily-data")
	if os.path.isfile(state_fp):
		return

	if not os.path.isdir(d):
		if not os.path.isdir(yfc_dp):
			os.makedirs(yfc_dp)
		with open(state_fp, 'w') as f:
			pass
		return

	print("Scanning cache for incomplete daily+ price data ...")
	tkrs_repaired = set()

	for tkr in os.listdir(d):
		tkrd = os.path.join(d, tkr)
		for f in os.listdir(tkrd):
			fp = os.path.join(tkrd, f)
			f_pieces = f.split('.')
			ext = f_pieces[-1]
			f_base = '.'.join(f_pieces[:-1])
			if ("history" in f_base) and (ext == "pkl"):
				interval = None
				for i,istr in yfcd.intervalToString.items():
					if f_base.endswith(istr):
						interval = i
						break
				if interval is None:
					raise Exception("Failed to map '{}' to Interval".format(fp_base))
				# print(interval)
				itd = yfcd.intervalToTimedelta[interval]
				# print(itd)

				pkData = None
				with open(fp, 'rb') as f:
					pkData = pickle.load(f)
					h = pkData["data"]
				h_modified = False

				with open(tkrd+"/info.pkl", 'rb') as f:
					info = pickle.load(f)["data"]

				# Scan for any daily/weekly intervals marked final but not 
				# updated after midnight
				if itd >= datetime.timedelta(days=1):
					tz_exchange = ZoneInfo(info["exchangeTimezoneName"])
					f_final = h["Final?"].values
					f_sameDay = h["FetchDate"].dt.tz_convert(tz_exchange).dt.date == h.index.date
					f_bad = f_final & f_sameDay
					if f_bad.any():
						idx = np.where(f_bad)[0][0]
						if idx == 0:
							h = None
						else:
							h = h.loc[:h.index[idx-1]]
						h_modified = True
				
					if h_modified:
						# print("Fixing problems in", fp)
						tkrs_repaired.add(tkr)
						if h is None:
							os.remove(fp)
						else:
							with open(fp, 'wb') as f:
								pkData["data"] = h
								pickle.dump(pkData, f, 4)

	if len(tkrs_repaired) == 0:
		print("No problems founds")
	else:
		print("Pruned bad daily+ intervals from these tickers:")
		print(sorted(list(tkrs_repaired)))

	if not os.path.isdir(yfc_dp):
		os.makedirs(yfc_dp)
	with open(state_fp, 'w') as f:
		pass


def merge_files():
	## To reduce filesystem load, merge files and unpack in memory

	d = yfcm.GetCacheDirpath()

	for tkr in os.listdir(d):
		quarterly_objects = ["quarterly_balance_sheet", "quarterly_cashflow", "quarterly_earnings", "quarterly_financials"]
		qf = "quarterlys.pkl"
		qfp = os.path.join(d, tkr, qf)
		if not os.path.isfile(qfp):
			# print(qfp)
			## Need to merge old separated quarterly data
			qData = {}
			for c in quarterly_objects:
				cf = c+".pkl"
				cfp = os.path.join(d, tkr, cf)
				if os.path.isfile(cfp):
					with open(cfp, 'rb') as inData:
						cData = pickle.load(inData)
					mdfp = os.path.join(d, tkr, c+".metadata")
					with open(mdfp, 'rb') as inData:
						metaData = json.load(inData, object_hook=yfcu.JsonDecodeDict)

					qData[c] = {"data":cData, "metadata":metaData}

			if len(qData) > 0:
				with open(qfp, 'wb') as outData:
					pickle.dump(qData, outData, 4)
				## Cleanup
				for c in quarterly_objects:
					cf = c+".pkl"
					cfp = os.path.join(d, tkr, cf)
					if os.path.isfile(cfp):
						os.remove(cfp)
						os.remove(os.path.join(d, tkr, c+".metadata"))

		annual_objects = ["balance_sheet", "cashflow", "earnings", "financials"]
		af = "annual.pkl"
		afp = os.path.join(d, tkr, af)
		if not os.path.isfile(afp):
			aData = {}
			for c in annual_objects:
				cf = c+".pkl"
				cfp = os.path.join(d, tkr, cf)
				if os.path.isfile(cfp):
					with open(cfp, 'rb') as inData:
						cData = pickle.load(inData)
					mdfp = os.path.join(d, tkr, c+".metadata")
					with open(mdfp, 'rb') as inData:
						metaData = json.load(inData, object_hook=yfcu.JsonDecodeDict)

					aData[c] = {"data":cData, "metadata":metaData}

			if len(aData) > 0:
				with open(afp, 'wb') as outData:
					pickle.dump(aData, outData, 4)
				## Cleanup
				for c in annual_objects:
					cf = c+".pkl"
					cfp = os.path.join(d, tkr, cf)
					if os.path.isfile(cfp):
						os.remove(cfp)
						os.remove(os.path.join(d, tkr, c+".metadata"))

		ipf = "info.pkl"
		ipfp = os.path.join(d, tkr, ipf)
		# if not os.path.isfile(ipfp):
		# 	ijfp = os.path.join(d, tkr, "info.json")
		# 	imfp = os.path.join(d, tkr, "info.metadata")
		# 	if os.path.isfile(ijfp):
		# 		with open(ijfp, 'r')as inData:
		# 			info = json.load(inData, object_hook=yfcu.JsonDecodeDict)
		# 		with open(imfp, 'r') as inData:
		# 			md = json.load(inData, object_hook=yfcu.JsonDecodeDict)
		# 		data = {"info":{"data":info, "metadata":md}}
		# 		with open(ipfp, 'wb') as outData:
		# 			pickle.dump(data, outData, 4)
		# 		os.remove(ijfp)
		# 		os.remove(imfp)
		## Update: keeping 'info' as json, but merging in metadata
		ijfp = os.path.join(d, tkr, "info.json")
		imfp = os.path.join(d, tkr, "info.metadata")
		if os.path.isfile(ipfp):
			# Revert pkl to json
			with open(ipfp, 'rb') as inData:
				pkl = pickle.load(inData)
				pkl = pkl["info"]
			data = pkl["data"]
			md   = pkl["metadata"]
			with open(ijfp, 'w') as outData:
				json.dump({"data":data,"metadata":md}, outData, default=yfcu.JsonEncodeValue)
			os.remove(ipfp)
		elif os.path.isfile(ijfp) and os.path.isfile(imfp):
			# Merge
			with open(ijfp, 'r') as inData:
				data = json.load(inData, object_hook=yfcu.JsonDecodeDict)
			with open(imfp, 'r') as inData:
				md = json.load(inData, object_hook=yfcu.JsonDecodeDict)
			with open(ijfp, 'w') as outData:
				json.dump({"data":data,"metadata":md}, outData, default=yfcu.JsonEncodeValue)
			os.remove(imfp)

		for i in yfc_time.intervalToString.values():
			hstr = "history-"+i
			hpkp = os.path.join(d, tkr, hstr+".pkl")
			hmfp = os.path.join(d, tkr, hstr+".metadata")
			if os.path.isfile(hmfp):
				# Merge into pkl
				with open(hmfp, 'r') as inData:
					md = json.load(inData, object_hook=yfcu.JsonDecodeDict)
				with open(hpkp, 'rb') as inData:
					pkl = pickle.load(inData)
				with open(hpkp, 'wb') as outData:
					pickle.dump({"data":pkl,"metadata":md}, outData, 4)
				os.remove(hmfp)


def clean_metadata():
	# Remove fields: FileType, LastAccess, LastWrite
	d = yfcm.GetCacheDirpath()

	fields = ["FileType", "LastAccess", "LastWrite"]

	for tkr in os.listdir(d):
		tkrd = os.path.join(d, tkr)
		for f in os.listdir(tkrd):
			fp = os.path.join(tkrd, f)
			f_pieces = f.split('.')
			ext = f_pieces[-1]
			if ext == "metadata":
				raise Exception("Found metadata file, should have been merged: "+fp)

			f_base = '.'.join(f_pieces[:-1])

			if ext == "json":
				with open(fp, 'r') as inData:
					js = json.load(inData, object_hook=yfcu.JsonDecodeDict)
				md_changed = False
				for k in fields:
					if k in js["metadata"].keys():
						del js["metadata"][k]
						md_changed = True
				if md_changed:
					with open(fp, 'w') as outData:
						json.dump(js, outData, default=yfcu.JsonEncodeValue)
			else:
				with open(fp, 'rb') as inData:
					pkl = pickle.load(inData)
				md_changed = False
				if not isinstance(pkl, dict):
					pkl = {"data":pkl, "metadata":{}}
					md_changed = True
				if "metadata" in pkl.keys():
					for k in fields:
						if k in pkl["metadata"].keys():
							del pkl["metadata"][k]
							md_changed = True
				else:
					for c in pkl.keys():
						if not "metadata" in pkl[c].keys():
							print(pkl)
							print(pkl.keys())
							raise Exception("Missing metadata from pickle data: {0}".format(fp))
						for k in fields:
							if k in pkl[c]["metadata"].keys():
								del pkl[c]["metadata"][k]
								md_changed = True
				if md_changed:
					with open(fp, 'wb') as outData:
						pickle.dump(pkl, outData, 4)


def price_history():
	## 1) unpack pickle to a simple {"data":..., "metadata":...} structure
	## 2) add 'Final?' column
	## 3) daily and weekly tables should be indexed by Date, not Datetime - UPDATE: STORE/LOAD as Pandas.Timestamp for DatetimeIndex
	## 3b) ensure 'FetchDate' is DatetimeIndex
	## 4) rename "Splits" -> "Stock Splits" if present

	d = yfcm.GetCacheDirpath()

	for tkr in os.listdir(d):
		tkrd = os.path.join(d, tkr)
		for f in os.listdir(tkrd):
			fp = os.path.join(tkrd, f)
			f_pieces = f.split('.')
			ext = f_pieces[-1]

			f_base = '.'.join(f_pieces[:-1])

			if ("history" in f_base) and (ext == "pkl"):
				with open(fp, 'rb') as inData:
					pkl = pickle.load(inData)

				pkl_changed = False
				if not "data" in pkl:
					if f_base in pkl and "data" in pkl[f_base]:
						pkl = pkl[f_base]
						pkl_changed = True

				if not "data" in pkl:
					print("Expected '{}' to contain {'data':...}, instead it is:".format(fp))
					print(pkl)
					raise Exception("look above")

				df = pkl["data"]
				if not isinstance(df, pd.DataFrame):
					raise Exception("Expected '{}' to contain a pd.DataFrame".format(fp))

				if not "Final?" in df.columns:
					interval = None
					for i,istr in yfcd.intervalToString.items():
						if f_base.endswith(istr):
							interval = i
							break
					if interval is None:
						raise Exception("Failed to map '{}' to Interval".format(fp_base))
					n = df.shape[0]

					exchange = yfc.Ticker(tkr).info["exchange"]
					intervals = np.array([yfct.GetTimestampCurrentInterval(exchange, i, interval, allowLateDailyData=True,weeklyUseYahooDef=True) for i in df.index])
					f_na = intervals==None
					if sum(f_na) > 0:
						for idx in np.where(f_na)[0]:
							dt = df.index[idx]
							print("Failed to map: {} (exchange{}, xcal={})".format(dt, exchange, yfcd.exchangeToXcalExchange[exchange]))
						raise Exception("Problem with dates returned by Yahoo, see above")
					if interval in [yfcd.Interval.Days1, yfcd.Interval.Days5, yfcd.Interval.Week]:
						# The time between intervalEnd and midnight is ambiguous. Yahoo shouldn't have new data, 
						# but with daily candles it can. So treat midnight as threshold for final data.
						data_final = df["FetchDate"].dt.date.values >= np.array([intervals[i]["interval_close"].date() for i in range(n)])
					else:
						data_final = df["FetchDate"].values >= (interval_closes+self.yf_lag)

					df["Final?"] = data_final
					pkl["data"] = df
					pkl_changed = True

				if "1d" in fp or "1w" in fp:
					df_changed = False
					# if df.index.name == "Datetime":
					# 	print("Converting DT index to D in: {}".format(fp))
					# 	df.index = df.index.date
					# 	df.index.name = "Date"
					# 	df_changed = True
					# # elif not isinstance(df.index,pd.DatetimeIndex):
					# # 	# Contains mix of Python date/datetimes and Pandas timestamps.
					# # 	# -> Convert to date.
					# # 	print("Fixing non-pd.DatetimeIndex in: {}".format(fp))
					# # 	days = []
					# # 	for i in range(len(df.index)):
					# # 		dt = df.index[i]
					# # 		if isinstance(dt,pd.Timestamp):
					# # 			days.append(dt.astimezone(ZoneInfo("UTC")).to_pydatetime().date())
					# # 		elif isinstance(dt,datetime.datetime):
					# # 			days.append(dt.date())
					# # 		else:
					# # 			days.append(dt)
					# # 	df.index = pd.DatetimeIndex(days)
					# # 	pkl["data"] = df
					# # 	pkl_changed = True
					# dt0 = df.index[0]
					# if isinstance(dt0, pd.Timestamp):
					# 	print("Converting PD.TS index to D in: {}".format(fp))
					# 	df.index = df.index.date
					# 	df.index.name = "Date"
					# 	df_changed = True
					# if df.index.name in [None, ""]:
					# 	print("Fixing bad index name")
					# 	df.index.name = "Date"
					# 	df_changed = True

					if df_changed:
						pkl["data"] = df
						pkl_changed = True

				try:
					df["FetchDate"].dt
				except AttributeError:
					## .dt attribute available. Implies column contains mix of different date/datetime types. Fix
					df["FetchDate"] = [pd.Timestamp(x) for x in df["FetchDate"]]
					pkl["data"] = df
					pkl_changed = True

				if "Splits" in df.columns:
					df = df.rename(columns={"Splits":"Stock Splits"})
					pkl["data"] = df
					pkl_changed = True
				if (df.columns.values=="Stock Splits").sum() > 1:
					# Whoops, have duplicated column. Need to drop one with most nans
					# 1) count nans
					col_idxs = np.where(df.columns=="Stock Splits")[0]
					nan_counts = {}
					for col_idx in col_idxs:
						nan_counts[col_idx] = df.iloc[:,col_idx].isna().sum()
					# 2) find col with least nans
					least_na_idx = col_idxs[0]
					for col_idx in col_idxs:
						if nan_counts[col_idx] < nan_counts[least_na_idx]:
							least_na_idx = col_idx
					# 3) drop the others
					cols_to_keep = list(range(0,len(df.columns)))
					for col_idx in col_idxs:
						if col_idx != least_na_idx:
							cols_to_keep.remove(col_idx)
					df = df.iloc[:,cols_to_keep]
					pkl["data"] = df
					pkl_changed = True


				if pkl_changed:
					with open(fp, 'wb') as outData:
						pickle.dump(pkl, outData, 4)


def price_history_cleanup_tz_mess():
	## 1) delete rows with NANs <- UPDATE: leave NAN rows, because is placeholder for days without trades
	## 2) Ensure 'FetchDate' columns entries all have timezone
	## 3) Remove duplicate-date rows
	## 4) Remove duplicate-interval rows

	d = yfcm.GetCacheDirpath()

	for tkr in os.listdir(d):
		tkrd = os.path.join(d, tkr)
		for f in os.listdir(tkrd):
			fp = os.path.join(tkrd, f)
			f_pieces = f.split('.')
			ext = f_pieces[-1]

			f_base = '.'.join(f_pieces[:-1])

			if ("history" in f_base) and (ext == "pkl"):
				with open(fp, 'rb') as inData:
					pkl = pickle.load(inData)

				# print("Checking "+fp)

				pkl_changed = False
				if not "data" in pkl:
					if f_base in pkl and "data" in pkl[f_base]:
						pkl = pkl[f_base]
						pkl_changed = True

				if not "data" in pkl:
					print("Expected '{}' to contain {'data':...}, instead it is:".format(fp))
					print(pkl)
					raise Exception("look above")

				df = pkl["data"]
				if not isinstance(df, pd.DataFrame):
					raise Exception("Expected '{}' to contain a pd.DataFrame".format(fp))

				# # Remove empty rows
				f_na = df["Close"].isna()
				if sum(f_na) > 0:
					df = df[~f_na]
					pkl["data"] = df
					pkl_changed = True

				# FetchDate has timezone?
				try:
					df["FetchDate"].dt
				except AttributeError:
					# Happens if some FetchDate entries added without timezones. 
					# Fix = add a timezone. Not important what it is
					df["FetchDate"] = pd.to_datetime(df["FetchDate"], utc=True)
					pkl["data"] = df
					pkl_changed = True

				if "1d" in fp or "1w" in fp:
					# Check for duplicate dates
					n = df.shape[0]
					df_changed = False
					for i in range(n-2, -1, -1):
						idxUp = i
						idxDown = i+1
						# if df.index[idxUp].date() == df.index[idxDown].date():
						if df.index[idxUp] == df.index[idxDown]:
							df = df.drop(df.index[idxUp])
							df_changed = True
						break
					if df_changed:
						pkl["data"] = df
						pkl_changed = True
				else:
					# Check for duplicate datetimes
					n = df.shape[0]
					df_changed = False
					for i in range(n-2, -1, -1):
						idxUp = i
						idxDown = i+1
						if df.index[idxUp] == df.index[idxDown]:
							df = df.drop(df.index[idxUp])
							df_changed = True
						break
					if df_changed:
						pkl["data"] = df
						pkl_changed = True

				# Check for duplicate intervals:
				if "1w" in fp:
					interval = yfcd.Interval.Week
				elif "1d" in fp:
					interval = yfcd.Interval.Days1
				elif "1h" in fp:
					interval = yfcd.Interval.Hours1
				else:
					raise Exception("Failed to infer interval of: "+fp)
				dat = yfc.Ticker(tkr)
				exchange = dat.info["exchange"]
				tz_exchange = ZoneInfo(yfct.GetExchangeTzName(exchange))
				if interval in [yfcd.Interval.Days1, yfcd.Interval.Week]:
					h_intervalStarts = df.index
				else:
					h_intervalStarts = np.array([yfct.ConvertToDatetime(dt, tz=tz_exchange) for dt in df.index])
				intervals = np.array([yfct.GetTimestampCurrentInterval(exchange, x, interval, weeklyUseYahooDef=True) for x in h_intervalStarts])
				f_na = intervals == None
				if sum(f_na) > 0:
					print("Removing rows that don't map to intervals")
					df = df[~f_na]
					h_intervalStarts = h_intervalStarts[~f_na]
					intervals = intervals[~f_na]
					#
					pkl["data"] = df
					pkl_changed = True
				interval_opens = np.array([x["interval_open"] for x in intervals])
				uniq_idxs = np.unique(interval_opens, return_index=True)[1]
				dup_idxs = list(set(range(0,df.shape[0])) - set(uniq_idxs))
				# print("- dup_idxs: {}".format(type(dup_idxs)))
				# pprint(dup_idxs)
				dup_interval_opens = interval_opens[dup_idxs]
				f_dup = np.isin(interval_opens, dup_interval_opens)
				if sum(f_dup) > 0:
					print("Removing duplicate rows in same interval:")
					print(df[f_dup])
					df = df[~f_dup]
					#
					pkl["data"] = df
					pkl_changed = True

				if pkl_changed:
					print("Have fixed tz issues in: "+fp)
					with open(fp, 'wb') as outData:
						pickle.dump(pkl, outData, 4)


# merge_files()

# clean_metadata()

# price_history()

# price_history_cleanup_tz_mess()

## TODO: for each prices table in cache, compare against yfinance directly
##       Best implemented in yfc_ticker
>>>>>>> 13f6c0f3
<|MERGE_RESOLUTION|>--- conflicted
+++ resolved
@@ -109,7 +109,6 @@
 
 
 def _prune_incomplete_daily_intervals():
-<<<<<<< HEAD
     d = yfcm.GetCacheDirpath()
 
     yfc_dp = os.path.join(d, "_YFC_")
@@ -454,545 +453,4 @@
     if not os.path.isdir(yfc_dp):
         os.makedirs(yfc_dp)
     with open(state_fp, 'w') as f:
-        pass
-=======
-	d = yfcm.GetCacheDirpath()
-
-	yfc_dp = os.path.join(d, "_YFC_")
-	state_fp = os.path.join(yfc_dp, "have-pruned-bad-daily-data")
-	if os.path.isfile(state_fp):
-		return
-
-	if not os.path.isdir(d):
-		if not os.path.isdir(yfc_dp):
-			os.makedirs(yfc_dp)
-		with open(state_fp, 'w') as f:
-			pass
-		return
-
-	print("Scanning cache for incomplete daily+ price data ...")
-	tkrs_repaired = set()
-
-	for tkr in os.listdir(d):
-		tkrd = os.path.join(d, tkr)
-		for f in os.listdir(tkrd):
-			fp = os.path.join(tkrd, f)
-			f_pieces = f.split('.')
-			ext = f_pieces[-1]
-			f_base = '.'.join(f_pieces[:-1])
-			if ("history" in f_base) and (ext == "pkl"):
-				interval = None
-				for i,istr in yfcd.intervalToString.items():
-					if f_base.endswith(istr):
-						interval = i
-						break
-				if interval is None:
-					raise Exception("Failed to map '{}' to Interval".format(fp_base))
-				# print(interval)
-				itd = yfcd.intervalToTimedelta[interval]
-				# print(itd)
-
-				pkData = None
-				with open(fp, 'rb') as f:
-					pkData = pickle.load(f)
-					h = pkData["data"]
-				h_modified = False
-
-				with open(tkrd+"/info.pkl", 'rb') as f:
-					info = pickle.load(f)["data"]
-
-				# Scan for any daily/weekly intervals marked final but not 
-				# updated after midnight
-				if itd >= datetime.timedelta(days=1):
-					tz_exchange = ZoneInfo(info["exchangeTimezoneName"])
-					f_final = h["Final?"].values
-					f_sameDay = h["FetchDate"].dt.tz_convert(tz_exchange).dt.date == h.index.date
-					f_bad = f_final & f_sameDay
-					if f_bad.any():
-						idx = np.where(f_bad)[0][0]
-						if idx == 0:
-							h = None
-						else:
-							h = h.loc[:h.index[idx-1]]
-						h_modified = True
-				
-					if h_modified:
-						# print("Fixing problems in", fp)
-						tkrs_repaired.add(tkr)
-						if h is None:
-							os.remove(fp)
-						else:
-							with open(fp, 'wb') as f:
-								pkData["data"] = h
-								pickle.dump(pkData, f, 4)
-
-	if len(tkrs_repaired) == 0:
-		print("No problems founds")
-	else:
-		print("Pruned bad daily+ intervals from these tickers:")
-		print(sorted(list(tkrs_repaired)))
-
-	if not os.path.isdir(yfc_dp):
-		os.makedirs(yfc_dp)
-	with open(state_fp, 'w') as f:
-		pass
-
-
-def merge_files():
-	## To reduce filesystem load, merge files and unpack in memory
-
-	d = yfcm.GetCacheDirpath()
-
-	for tkr in os.listdir(d):
-		quarterly_objects = ["quarterly_balance_sheet", "quarterly_cashflow", "quarterly_earnings", "quarterly_financials"]
-		qf = "quarterlys.pkl"
-		qfp = os.path.join(d, tkr, qf)
-		if not os.path.isfile(qfp):
-			# print(qfp)
-			## Need to merge old separated quarterly data
-			qData = {}
-			for c in quarterly_objects:
-				cf = c+".pkl"
-				cfp = os.path.join(d, tkr, cf)
-				if os.path.isfile(cfp):
-					with open(cfp, 'rb') as inData:
-						cData = pickle.load(inData)
-					mdfp = os.path.join(d, tkr, c+".metadata")
-					with open(mdfp, 'rb') as inData:
-						metaData = json.load(inData, object_hook=yfcu.JsonDecodeDict)
-
-					qData[c] = {"data":cData, "metadata":metaData}
-
-			if len(qData) > 0:
-				with open(qfp, 'wb') as outData:
-					pickle.dump(qData, outData, 4)
-				## Cleanup
-				for c in quarterly_objects:
-					cf = c+".pkl"
-					cfp = os.path.join(d, tkr, cf)
-					if os.path.isfile(cfp):
-						os.remove(cfp)
-						os.remove(os.path.join(d, tkr, c+".metadata"))
-
-		annual_objects = ["balance_sheet", "cashflow", "earnings", "financials"]
-		af = "annual.pkl"
-		afp = os.path.join(d, tkr, af)
-		if not os.path.isfile(afp):
-			aData = {}
-			for c in annual_objects:
-				cf = c+".pkl"
-				cfp = os.path.join(d, tkr, cf)
-				if os.path.isfile(cfp):
-					with open(cfp, 'rb') as inData:
-						cData = pickle.load(inData)
-					mdfp = os.path.join(d, tkr, c+".metadata")
-					with open(mdfp, 'rb') as inData:
-						metaData = json.load(inData, object_hook=yfcu.JsonDecodeDict)
-
-					aData[c] = {"data":cData, "metadata":metaData}
-
-			if len(aData) > 0:
-				with open(afp, 'wb') as outData:
-					pickle.dump(aData, outData, 4)
-				## Cleanup
-				for c in annual_objects:
-					cf = c+".pkl"
-					cfp = os.path.join(d, tkr, cf)
-					if os.path.isfile(cfp):
-						os.remove(cfp)
-						os.remove(os.path.join(d, tkr, c+".metadata"))
-
-		ipf = "info.pkl"
-		ipfp = os.path.join(d, tkr, ipf)
-		# if not os.path.isfile(ipfp):
-		# 	ijfp = os.path.join(d, tkr, "info.json")
-		# 	imfp = os.path.join(d, tkr, "info.metadata")
-		# 	if os.path.isfile(ijfp):
-		# 		with open(ijfp, 'r')as inData:
-		# 			info = json.load(inData, object_hook=yfcu.JsonDecodeDict)
-		# 		with open(imfp, 'r') as inData:
-		# 			md = json.load(inData, object_hook=yfcu.JsonDecodeDict)
-		# 		data = {"info":{"data":info, "metadata":md}}
-		# 		with open(ipfp, 'wb') as outData:
-		# 			pickle.dump(data, outData, 4)
-		# 		os.remove(ijfp)
-		# 		os.remove(imfp)
-		## Update: keeping 'info' as json, but merging in metadata
-		ijfp = os.path.join(d, tkr, "info.json")
-		imfp = os.path.join(d, tkr, "info.metadata")
-		if os.path.isfile(ipfp):
-			# Revert pkl to json
-			with open(ipfp, 'rb') as inData:
-				pkl = pickle.load(inData)
-				pkl = pkl["info"]
-			data = pkl["data"]
-			md   = pkl["metadata"]
-			with open(ijfp, 'w') as outData:
-				json.dump({"data":data,"metadata":md}, outData, default=yfcu.JsonEncodeValue)
-			os.remove(ipfp)
-		elif os.path.isfile(ijfp) and os.path.isfile(imfp):
-			# Merge
-			with open(ijfp, 'r') as inData:
-				data = json.load(inData, object_hook=yfcu.JsonDecodeDict)
-			with open(imfp, 'r') as inData:
-				md = json.load(inData, object_hook=yfcu.JsonDecodeDict)
-			with open(ijfp, 'w') as outData:
-				json.dump({"data":data,"metadata":md}, outData, default=yfcu.JsonEncodeValue)
-			os.remove(imfp)
-
-		for i in yfc_time.intervalToString.values():
-			hstr = "history-"+i
-			hpkp = os.path.join(d, tkr, hstr+".pkl")
-			hmfp = os.path.join(d, tkr, hstr+".metadata")
-			if os.path.isfile(hmfp):
-				# Merge into pkl
-				with open(hmfp, 'r') as inData:
-					md = json.load(inData, object_hook=yfcu.JsonDecodeDict)
-				with open(hpkp, 'rb') as inData:
-					pkl = pickle.load(inData)
-				with open(hpkp, 'wb') as outData:
-					pickle.dump({"data":pkl,"metadata":md}, outData, 4)
-				os.remove(hmfp)
-
-
-def clean_metadata():
-	# Remove fields: FileType, LastAccess, LastWrite
-	d = yfcm.GetCacheDirpath()
-
-	fields = ["FileType", "LastAccess", "LastWrite"]
-
-	for tkr in os.listdir(d):
-		tkrd = os.path.join(d, tkr)
-		for f in os.listdir(tkrd):
-			fp = os.path.join(tkrd, f)
-			f_pieces = f.split('.')
-			ext = f_pieces[-1]
-			if ext == "metadata":
-				raise Exception("Found metadata file, should have been merged: "+fp)
-
-			f_base = '.'.join(f_pieces[:-1])
-
-			if ext == "json":
-				with open(fp, 'r') as inData:
-					js = json.load(inData, object_hook=yfcu.JsonDecodeDict)
-				md_changed = False
-				for k in fields:
-					if k in js["metadata"].keys():
-						del js["metadata"][k]
-						md_changed = True
-				if md_changed:
-					with open(fp, 'w') as outData:
-						json.dump(js, outData, default=yfcu.JsonEncodeValue)
-			else:
-				with open(fp, 'rb') as inData:
-					pkl = pickle.load(inData)
-				md_changed = False
-				if not isinstance(pkl, dict):
-					pkl = {"data":pkl, "metadata":{}}
-					md_changed = True
-				if "metadata" in pkl.keys():
-					for k in fields:
-						if k in pkl["metadata"].keys():
-							del pkl["metadata"][k]
-							md_changed = True
-				else:
-					for c in pkl.keys():
-						if not "metadata" in pkl[c].keys():
-							print(pkl)
-							print(pkl.keys())
-							raise Exception("Missing metadata from pickle data: {0}".format(fp))
-						for k in fields:
-							if k in pkl[c]["metadata"].keys():
-								del pkl[c]["metadata"][k]
-								md_changed = True
-				if md_changed:
-					with open(fp, 'wb') as outData:
-						pickle.dump(pkl, outData, 4)
-
-
-def price_history():
-	## 1) unpack pickle to a simple {"data":..., "metadata":...} structure
-	## 2) add 'Final?' column
-	## 3) daily and weekly tables should be indexed by Date, not Datetime - UPDATE: STORE/LOAD as Pandas.Timestamp for DatetimeIndex
-	## 3b) ensure 'FetchDate' is DatetimeIndex
-	## 4) rename "Splits" -> "Stock Splits" if present
-
-	d = yfcm.GetCacheDirpath()
-
-	for tkr in os.listdir(d):
-		tkrd = os.path.join(d, tkr)
-		for f in os.listdir(tkrd):
-			fp = os.path.join(tkrd, f)
-			f_pieces = f.split('.')
-			ext = f_pieces[-1]
-
-			f_base = '.'.join(f_pieces[:-1])
-
-			if ("history" in f_base) and (ext == "pkl"):
-				with open(fp, 'rb') as inData:
-					pkl = pickle.load(inData)
-
-				pkl_changed = False
-				if not "data" in pkl:
-					if f_base in pkl and "data" in pkl[f_base]:
-						pkl = pkl[f_base]
-						pkl_changed = True
-
-				if not "data" in pkl:
-					print("Expected '{}' to contain {'data':...}, instead it is:".format(fp))
-					print(pkl)
-					raise Exception("look above")
-
-				df = pkl["data"]
-				if not isinstance(df, pd.DataFrame):
-					raise Exception("Expected '{}' to contain a pd.DataFrame".format(fp))
-
-				if not "Final?" in df.columns:
-					interval = None
-					for i,istr in yfcd.intervalToString.items():
-						if f_base.endswith(istr):
-							interval = i
-							break
-					if interval is None:
-						raise Exception("Failed to map '{}' to Interval".format(fp_base))
-					n = df.shape[0]
-
-					exchange = yfc.Ticker(tkr).info["exchange"]
-					intervals = np.array([yfct.GetTimestampCurrentInterval(exchange, i, interval, allowLateDailyData=True,weeklyUseYahooDef=True) for i in df.index])
-					f_na = intervals==None
-					if sum(f_na) > 0:
-						for idx in np.where(f_na)[0]:
-							dt = df.index[idx]
-							print("Failed to map: {} (exchange{}, xcal={})".format(dt, exchange, yfcd.exchangeToXcalExchange[exchange]))
-						raise Exception("Problem with dates returned by Yahoo, see above")
-					if interval in [yfcd.Interval.Days1, yfcd.Interval.Days5, yfcd.Interval.Week]:
-						# The time between intervalEnd and midnight is ambiguous. Yahoo shouldn't have new data, 
-						# but with daily candles it can. So treat midnight as threshold for final data.
-						data_final = df["FetchDate"].dt.date.values >= np.array([intervals[i]["interval_close"].date() for i in range(n)])
-					else:
-						data_final = df["FetchDate"].values >= (interval_closes+self.yf_lag)
-
-					df["Final?"] = data_final
-					pkl["data"] = df
-					pkl_changed = True
-
-				if "1d" in fp or "1w" in fp:
-					df_changed = False
-					# if df.index.name == "Datetime":
-					# 	print("Converting DT index to D in: {}".format(fp))
-					# 	df.index = df.index.date
-					# 	df.index.name = "Date"
-					# 	df_changed = True
-					# # elif not isinstance(df.index,pd.DatetimeIndex):
-					# # 	# Contains mix of Python date/datetimes and Pandas timestamps.
-					# # 	# -> Convert to date.
-					# # 	print("Fixing non-pd.DatetimeIndex in: {}".format(fp))
-					# # 	days = []
-					# # 	for i in range(len(df.index)):
-					# # 		dt = df.index[i]
-					# # 		if isinstance(dt,pd.Timestamp):
-					# # 			days.append(dt.astimezone(ZoneInfo("UTC")).to_pydatetime().date())
-					# # 		elif isinstance(dt,datetime.datetime):
-					# # 			days.append(dt.date())
-					# # 		else:
-					# # 			days.append(dt)
-					# # 	df.index = pd.DatetimeIndex(days)
-					# # 	pkl["data"] = df
-					# # 	pkl_changed = True
-					# dt0 = df.index[0]
-					# if isinstance(dt0, pd.Timestamp):
-					# 	print("Converting PD.TS index to D in: {}".format(fp))
-					# 	df.index = df.index.date
-					# 	df.index.name = "Date"
-					# 	df_changed = True
-					# if df.index.name in [None, ""]:
-					# 	print("Fixing bad index name")
-					# 	df.index.name = "Date"
-					# 	df_changed = True
-
-					if df_changed:
-						pkl["data"] = df
-						pkl_changed = True
-
-				try:
-					df["FetchDate"].dt
-				except AttributeError:
-					## .dt attribute available. Implies column contains mix of different date/datetime types. Fix
-					df["FetchDate"] = [pd.Timestamp(x) for x in df["FetchDate"]]
-					pkl["data"] = df
-					pkl_changed = True
-
-				if "Splits" in df.columns:
-					df = df.rename(columns={"Splits":"Stock Splits"})
-					pkl["data"] = df
-					pkl_changed = True
-				if (df.columns.values=="Stock Splits").sum() > 1:
-					# Whoops, have duplicated column. Need to drop one with most nans
-					# 1) count nans
-					col_idxs = np.where(df.columns=="Stock Splits")[0]
-					nan_counts = {}
-					for col_idx in col_idxs:
-						nan_counts[col_idx] = df.iloc[:,col_idx].isna().sum()
-					# 2) find col with least nans
-					least_na_idx = col_idxs[0]
-					for col_idx in col_idxs:
-						if nan_counts[col_idx] < nan_counts[least_na_idx]:
-							least_na_idx = col_idx
-					# 3) drop the others
-					cols_to_keep = list(range(0,len(df.columns)))
-					for col_idx in col_idxs:
-						if col_idx != least_na_idx:
-							cols_to_keep.remove(col_idx)
-					df = df.iloc[:,cols_to_keep]
-					pkl["data"] = df
-					pkl_changed = True
-
-
-				if pkl_changed:
-					with open(fp, 'wb') as outData:
-						pickle.dump(pkl, outData, 4)
-
-
-def price_history_cleanup_tz_mess():
-	## 1) delete rows with NANs <- UPDATE: leave NAN rows, because is placeholder for days without trades
-	## 2) Ensure 'FetchDate' columns entries all have timezone
-	## 3) Remove duplicate-date rows
-	## 4) Remove duplicate-interval rows
-
-	d = yfcm.GetCacheDirpath()
-
-	for tkr in os.listdir(d):
-		tkrd = os.path.join(d, tkr)
-		for f in os.listdir(tkrd):
-			fp = os.path.join(tkrd, f)
-			f_pieces = f.split('.')
-			ext = f_pieces[-1]
-
-			f_base = '.'.join(f_pieces[:-1])
-
-			if ("history" in f_base) and (ext == "pkl"):
-				with open(fp, 'rb') as inData:
-					pkl = pickle.load(inData)
-
-				# print("Checking "+fp)
-
-				pkl_changed = False
-				if not "data" in pkl:
-					if f_base in pkl and "data" in pkl[f_base]:
-						pkl = pkl[f_base]
-						pkl_changed = True
-
-				if not "data" in pkl:
-					print("Expected '{}' to contain {'data':...}, instead it is:".format(fp))
-					print(pkl)
-					raise Exception("look above")
-
-				df = pkl["data"]
-				if not isinstance(df, pd.DataFrame):
-					raise Exception("Expected '{}' to contain a pd.DataFrame".format(fp))
-
-				# # Remove empty rows
-				f_na = df["Close"].isna()
-				if sum(f_na) > 0:
-					df = df[~f_na]
-					pkl["data"] = df
-					pkl_changed = True
-
-				# FetchDate has timezone?
-				try:
-					df["FetchDate"].dt
-				except AttributeError:
-					# Happens if some FetchDate entries added without timezones. 
-					# Fix = add a timezone. Not important what it is
-					df["FetchDate"] = pd.to_datetime(df["FetchDate"], utc=True)
-					pkl["data"] = df
-					pkl_changed = True
-
-				if "1d" in fp or "1w" in fp:
-					# Check for duplicate dates
-					n = df.shape[0]
-					df_changed = False
-					for i in range(n-2, -1, -1):
-						idxUp = i
-						idxDown = i+1
-						# if df.index[idxUp].date() == df.index[idxDown].date():
-						if df.index[idxUp] == df.index[idxDown]:
-							df = df.drop(df.index[idxUp])
-							df_changed = True
-						break
-					if df_changed:
-						pkl["data"] = df
-						pkl_changed = True
-				else:
-					# Check for duplicate datetimes
-					n = df.shape[0]
-					df_changed = False
-					for i in range(n-2, -1, -1):
-						idxUp = i
-						idxDown = i+1
-						if df.index[idxUp] == df.index[idxDown]:
-							df = df.drop(df.index[idxUp])
-							df_changed = True
-						break
-					if df_changed:
-						pkl["data"] = df
-						pkl_changed = True
-
-				# Check for duplicate intervals:
-				if "1w" in fp:
-					interval = yfcd.Interval.Week
-				elif "1d" in fp:
-					interval = yfcd.Interval.Days1
-				elif "1h" in fp:
-					interval = yfcd.Interval.Hours1
-				else:
-					raise Exception("Failed to infer interval of: "+fp)
-				dat = yfc.Ticker(tkr)
-				exchange = dat.info["exchange"]
-				tz_exchange = ZoneInfo(yfct.GetExchangeTzName(exchange))
-				if interval in [yfcd.Interval.Days1, yfcd.Interval.Week]:
-					h_intervalStarts = df.index
-				else:
-					h_intervalStarts = np.array([yfct.ConvertToDatetime(dt, tz=tz_exchange) for dt in df.index])
-				intervals = np.array([yfct.GetTimestampCurrentInterval(exchange, x, interval, weeklyUseYahooDef=True) for x in h_intervalStarts])
-				f_na = intervals == None
-				if sum(f_na) > 0:
-					print("Removing rows that don't map to intervals")
-					df = df[~f_na]
-					h_intervalStarts = h_intervalStarts[~f_na]
-					intervals = intervals[~f_na]
-					#
-					pkl["data"] = df
-					pkl_changed = True
-				interval_opens = np.array([x["interval_open"] for x in intervals])
-				uniq_idxs = np.unique(interval_opens, return_index=True)[1]
-				dup_idxs = list(set(range(0,df.shape[0])) - set(uniq_idxs))
-				# print("- dup_idxs: {}".format(type(dup_idxs)))
-				# pprint(dup_idxs)
-				dup_interval_opens = interval_opens[dup_idxs]
-				f_dup = np.isin(interval_opens, dup_interval_opens)
-				if sum(f_dup) > 0:
-					print("Removing duplicate rows in same interval:")
-					print(df[f_dup])
-					df = df[~f_dup]
-					#
-					pkl["data"] = df
-					pkl_changed = True
-
-				if pkl_changed:
-					print("Have fixed tz issues in: "+fp)
-					with open(fp, 'wb') as outData:
-						pickle.dump(pkl, outData, 4)
-
-
-# merge_files()
-
-# clean_metadata()
-
-# price_history()
-
-# price_history_cleanup_tz_mess()
-
-## TODO: for each prices table in cache, compare against yfinance directly
-##       Best implemented in yfc_ticker
->>>>>>> 13f6c0f3
+        pass