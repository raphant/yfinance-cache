--- conflicted
+++ resolved
@@ -17,60 +17,6 @@
 from . import yfc_utils as yfcu
 
 
-<<<<<<< HEAD
-=======
-def TypeCheckStr(var, varName):
-    if not isinstance(var, str):
-        raise Exception("'{}' must be str not {}".format(varName, type(var)))
-def TypeCheckBool(var, varName):
-    if not isinstance(var, bool):
-        raise Exception("'{}' must be bool not {}".format(varName, type(var)))
-def TypeCheckDateEasy(var, varName):
-    if not (isinstance(var, date) or isinstance(var, datetime)):
-        raise Exception("'{}' must be date not {}".format(varName, type(var)))
-    if isinstance(var, datetime):
-        if var.tzinfo is None:
-            raise Exception("'{}' if datetime must be timezone-aware".format(varName))
-        elif not isinstance(var.tzinfo, ZoneInfo):
-            raise Exception("'{}' tzinfo must be ZoneInfo".format(varName))
-def TypeCheckDateStrict(var, varName):
-    if isinstance(var, pd.Timestamp):
-        # While Pandas missing support for 'zoneinfo' must deny
-        raise Exception("'{}' must be date not {}".format(varName, type(var)))
-    if not (isinstance(var, date) and not isinstance(var, datetime)):
-        raise Exception("'{}' must be date not {}".format(varName, type(var)))
-def TypeCheckDatetime(var, varName):
-    if not isinstance(var, datetime):
-        raise Exception("'{}' must be datetime not {}".format(varName, type(var)))
-    if var.tzinfo is None:
-        raise Exception("'{}' if datetime must be timezone-aware".format(varName))
-    elif not isinstance(var.tzinfo, ZoneInfo):
-        raise Exception("'{}' tzinfo must be ZoneInfo".format(varName))
-def TypeCheckYear(var, varName):
-    if not isinstance(var, int):
-        raise Exception("'{}' must be int not {}".format(varName, type(var)))
-    if var < 1900 or var > 2200:
-        raise Exception("'{}' must be in range 1900-2200 not {}".format(varName, type(var)))
-def TypeCheckTimedelta(var, varName):
-    if not isinstance(var, timedelta):
-        raise Exception("'{}' must be timedelta not {}".format(varName, type(var)))
-def TypeCheckInterval(var, varName):
-    if not isinstance(var, yfcd.Interval):
-        raise Exception("'{}' must be yfcd.Interval not {}".format(varName, type(var)))
-def TypeCheckIntervalDt(dt, interval, varName, strict=True):
-    if strict and interval in [yfcd.Interval.Days1, yfcd.Interval.Week]:
-        TypeCheckDateStrict(dt, varName)
-    else:
-        TypeCheckDateEasy(dt, varName)
-def TypeCheckPeriod(var, varName):
-    if not isinstance(var, yfcd.Period):
-        raise Exception("'{}' must be yfcd.Period not {}".format(varName, type(var)))
-def TypeCheckNpArray(var, varName):
-    if not isinstance(var, np.ndarray):
-        raise Exception("'{}' must be numpy array not {}".format(varName, type(var)))
-
-
->>>>>>> 13f6c0f3
 exchangeTzCache = {}
 def GetExchangeTzName(exchange):
     yfcu.TypeCheckStr(exchange, "exchange")
@@ -152,16 +98,12 @@
     cal12.break_ends_nanos = _safeAppend(cal1.break_ends_nanos, cal2.break_ends_nanos)
     cal12.closes_nanos = _safeAppend(cal1.closes_nanos, cal2.closes_nanos)
     #
-<<<<<<< HEAD
     cal12.sessions_nanos = _safeAppend(cal1.sessions_nanos, cal2.sessions_nanos)
     #
-=======
->>>>>>> 13f6c0f3
     cal12._late_opens = _safeAppend(cal1._late_opens, cal2._late_opens)
     cal12._early_closes = _safeAppend(cal1._early_closes, cal2._early_closes)
     #
     cal12.schedule = pd.concat([cal1.schedule, cal2.schedule])
-<<<<<<< HEAD
 
     return cal12
 
@@ -184,35 +126,11 @@
     def _customModSchedule(cal):
         tz = ZoneInfo(GetExchangeTzName(exchange))
         df = cal.schedule
-=======
-
-    return cal12
-
-
-def GetCalendarViaCache(exchange, start, end=None):
-    global calCache
-
-    TypeCheckStr(exchange, "exchange")
-    TypeCheckYear(start, "start")
-    if end is not None:
-        TypeCheckYear(end, "end")
-    if end is None:
-        end = date.today().year
-
-    cache_key = "exchange-"+exchange
-    cal_name = yfcd.exchangeToXcalExchange[exchange]
-
-    cal = None
-
-    def _customModSchedule(df):
-        tz = ZoneInfo(GetExchangeTzName(exchange))
->>>>>>> 13f6c0f3
         df["open"] = df["open"].dt.tz_convert(tz)
         df["close"] = df["close"].dt.tz_convert(tz)
         if (exchange in yfcd.exchangesWithAuction) and ("auction" not in df.columns):
             df["auction"] = df["close"] + yfcd.exchangeAuctionDelay[exchange]
         df["idx_nanos"] = df.index.values.astype("int64")
-<<<<<<< HEAD
         if exchange == "ASX":
             # Yahoo sometimes returns trading data occurring 
             # between 4pm and 4:01pm. TradingView agress.
@@ -225,9 +143,6 @@
                 df["close"] = closes
                 cal.closes_nanos = df["close"].values.astype("int64")
         return cal
-=======
-        return df
->>>>>>> 13f6c0f3
 
     # Load from cache
     if cal_name in calCache:
@@ -253,11 +168,7 @@
         start = date(pre_range[0], 1, 1)
         end = date(pre_range[1], 12, 31)
         pre_cal = xcal.get_calendar(cal_name, start=start, end=end)
-<<<<<<< HEAD
         pre_cal = _customModSchedule(pre_cal)
-=======
-        pre_cal.schedule = _customModSchedule(pre_cal.schedule)
->>>>>>> 13f6c0f3
         if cal is None:
             cal = pre_cal
         else:
@@ -266,11 +177,7 @@
         start = date(post_range[0], 1, 1)
         end = date(post_range[1], 12, 31)
         post_cal = xcal.get_calendar(cal_name, start=start, end=end)
-<<<<<<< HEAD
         post_cal = _customModSchedule(post_cal)
-=======
-        post_cal.schedule = _customModSchedule(post_cal.schedule)
->>>>>>> 13f6c0f3
         if cal is None:
             cal = post_cal
         else:
@@ -279,11 +186,7 @@
     # Write to cache
     calCache[cal_name] = cal
     if pre_range is not None or post_range is not None:
-<<<<<<< HEAD
         yfcm.StoreCacheDatum(cache_key, "cal", cal, metadata={"version": xcal.__version__})
-=======
-        yfcm.StoreCacheDatum(cache_key, "cal", cal, metadata={"version":xcal.__version__})
->>>>>>> 13f6c0f3
 
     return cal
 
@@ -434,7 +337,6 @@
 
     if exchange not in yfcd.exchangeToXcalExchange:
         raise Exception("Need to add mapping of exchange {} to xcal".format(exchange))
-<<<<<<< HEAD
     start_year = start_d.year
     if start_d.month == 1:
         start_year -= 1
@@ -442,9 +344,6 @@
     if end_d.month == 12:
         end_year += 1
     cal = GetCalendarViaCache(exchange, start_year, end_year)
-=======
-    cal = GetCalendarViaCache(exchange, start_d.year, end_d.year)
->>>>>>> 13f6c0f3
 
     open_dts = GetExchangeSchedule(exchange, start_d, end_d)["open"]
 
