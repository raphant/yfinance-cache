from enum import Enum, IntEnum
from datetime import datetime, date, timedelta
from dateutil.relativedelta import relativedelta

import numpy as np
import pandas as pd

yf_price_data_cols = ['Open', 'High', 'Low', 'Close', 'Adj Close']
yf_data_cols = yf_price_data_cols+['Volume', 'Dividends', 'Stock Splits']
yf_min_year = 1950


class Period(Enum):
    Days1 = 0
    Days5 = 1
    Week = 2
    Months1 = 10
    Months3 = 11
    Months6 = 12
    Years1 = 20
    Years2 = 21
    Years5 = 22
    Years10 = 23
    Ytd = 24
    Max = 30
periodToString = {}
periodToString[Period.Days1] = "1d"
periodToString[Period.Days5] = "5d"
periodToString[Period.Week] = "1wk"
periodToString[Period.Months1] = "1mo"
periodToString[Period.Months3] = "3mo"
periodToString[Period.Months6] = "6mo"
periodToString[Period.Years1] = "1y"
periodToString[Period.Years2] = "2y"
periodToString[Period.Years5] = "5y"
periodToString[Period.Years10] = "10y"
periodToString[Period.Ytd] = "ytd"
periodToString[Period.Max] = "max"
periodStrToEnum = {v: k for k, v in periodToString.items()}
periodToTimedelta = {}
periodToTimedelta[Period.Days1] = timedelta(days=1)
periodToTimedelta[Period.Days5] = timedelta(days=5)
periodToTimedelta[Period.Week] = timedelta(days=7)
periodToTimedelta[Period.Months1] = relativedelta(months=1)
periodToTimedelta[Period.Months3] = relativedelta(months=3)
periodToTimedelta[Period.Months6] = relativedelta(months=6)
periodToTimedelta[Period.Years1] = relativedelta(years=1)
periodToTimedelta[Period.Years2] = relativedelta(years=2)
periodToTimedelta[Period.Years5] = relativedelta(years=5)
periodToTimedelta[Period.Years10] = relativedelta(years=10)


class Interval(Enum):
    Months3 = 0
    Months1 = 2
    Week = 5
    Days1 = 10
    Hours1 = 20
    Mins90 = 21
    Mins60 = 22
    Mins30 = 23
    Mins15 = 24
    Mins5 = 25
    Mins2 = 26
    Mins1 = 27
intervalToString = {}
intervalToString[Interval.Mins1] = "1m"
intervalToString[Interval.Mins2] = "2m"
intervalToString[Interval.Mins5] = "5m"
intervalToString[Interval.Mins15] = "15m"
intervalToString[Interval.Mins30] = "30m"
intervalToString[Interval.Mins60] = "60m"
intervalToString[Interval.Mins90] = "90m"
intervalToString[Interval.Hours1] = "1h"
intervalToString[Interval.Days1] = "1d"
intervalToString[Interval.Week] = "1wk"
intervalToString[Interval.Months1] = "1mo"
intervalToString[Interval.Months3] = "3mo"
intervalStrToEnum = {v: k for k, v in intervalToString.items()}
intervalToTimedelta = {}
intervalToTimedelta[Interval.Mins1] = timedelta(minutes=1)
intervalToTimedelta[Interval.Mins2] = timedelta(minutes=2)
intervalToTimedelta[Interval.Mins5] = timedelta(minutes=5)
intervalToTimedelta[Interval.Mins15] = timedelta(minutes=15)
intervalToTimedelta[Interval.Mins30] = timedelta(minutes=30)
intervalToTimedelta[Interval.Mins60] = timedelta(minutes=60)
intervalToTimedelta[Interval.Mins90] = timedelta(minutes=90)
intervalToTimedelta[Interval.Hours1] = timedelta(hours=1)
intervalToTimedelta[Interval.Days1] = timedelta(days=1)
intervalToTimedelta[Interval.Week] = timedelta(days=7)
intervalToTimedelta[Interval.Months1] = relativedelta(months=1)
intervalToTimedelta[Interval.Months3] = relativedelta(months=3)


exchangeToXcalExchange = {}
# USA:
exchangeToXcalExchange["NYQ"] = "XNYS"
exchangeToXcalExchange["ASE"] = exchangeToXcalExchange["NYQ"]
exchangeToXcalExchange["PCX"] = exchangeToXcalExchange["NYQ"]  # NYSE Arca
exchangeToXcalExchange["PNK"] = exchangeToXcalExchange["NYQ"]  # OTC
exchangeToXcalExchange["NCM"] = "NASDAQ"
exchangeToXcalExchange["NGM"] = exchangeToXcalExchange["NCM"]
exchangeToXcalExchange["NMS"] = exchangeToXcalExchange["NCM"]
exchangeToXcalExchange["BTS"] = exchangeToXcalExchange["NYQ"]  # Cboe BZX formerly known as BATS
# Canada:
exchangeToXcalExchange["TOR"] = "XTSE"  # Toronto
exchangeToXcalExchange["VAN"] = exchangeToXcalExchange["TOR"]  # TSX Venture
exchangeToXcalExchange["CNQ"] = exchangeToXcalExchange["TOR"]  # CSE. TSX competitor, but has same hours
# Europe:
exchangeToXcalExchange["LSE"] = "XLON"  # London
exchangeToXcalExchange["IOB"] = exchangeToXcalExchange["LSE"]
exchangeToXcalExchange["AMS"] = "XAMS"  # Amsterdam
exchangeToXcalExchange["ATH"] = "ASEX"  # Athens
exchangeToXcalExchange["BRU"] = "XBRU"  # Brussels
exchangeToXcalExchange["CPH"] = "XCSE"  # Copenhagen
exchangeToXcalExchange["EBS"] = "XSWX"  # Zurich
exchangeToXcalExchange["FRA"] = "XFRA"  # Frankfurt. Germany also has XETRA but that's part of Frankfurt exchange
exchangeToXcalExchange["GER"] = "XFRA"  # Frankfurt
exchangeToXcalExchange["HAM"] = exchangeToXcalExchange["GER"] # Hamburg, assume same as Frankfurt
exchangeToXcalExchange["HEL"] = "XHEL"  # Helsinki
exchangeToXcalExchange["ISE"] = "XDUB"  # Ireland
exchangeToXcalExchange["MCE"] = "XMAD"  # Madrid
exchangeToXcalExchange["MIL"] = "XMIL"  # Milan
exchangeToXcalExchange["OSL"] = "XOSL"  # Oslo
exchangeToXcalExchange["PAR"] = "XPAR"  # Paris
exchangeToXcalExchange["STO"] = "XSTO"  # Stockholm
exchangeToXcalExchange["VIE"] = "XWBO"  # Vienna
exchangeToXcalExchange["WSE"] = "XWAR"  # Warsaw
# Other:
exchangeToXcalExchange["TLV"] = "XTAE"  # Israel
exchangeToXcalExchange["JNB"] = "XJSE"  # Johannesburg, South Africa
exchangeToXcalExchange["SAO"] = "BVMF"  # Sao Paulo, Brazil
exchangeToXcalExchange["SGO"] = "XSGO"  # Santiago, Chile
exchangeToXcalExchange["BVC"] = "XBOG"  # Bogota, Colombia
exchangeToXcalExchange["MEX"] = "XMEX"  # Mexico
exchangeToXcalExchange["JPX"] = "JPX"   # Tokyo
exchangeToXcalExchange["TAI"] = "XTAI"  # Taiwan
exchangeToXcalExchange["KSC"] = "XKRX"  # Korea
exchangeToXcalExchange["SES"] = "XSES"  # Singapore
exchangeToXcalExchange["HKG"] = "XHKG"  # Hong Kong
exchangeToXcalExchange["ASX"] = "ASX"   # Australia
exchangeToXcalExchange["NZE"] = "XNZE"  # New Zealand

exchangesWithBreaks = {"HKG"}

# Yahoo specify data delays here:
# https://help.yahoo.com/kb/SLN2310.html?guccounter=1
exchangeToYfLag = {}
# USA:
exchangeToYfLag["NYQ"] = timedelta(seconds=0)
exchangeToYfLag["ASE"] = exchangeToYfLag["NYQ"]
exchangeToYfLag["PCX"] = exchangeToYfLag["NYQ"]
exchangeToYfLag["PNK"] = timedelta(minutes=15)
exchangeToYfLag["NCM"] = exchangeToYfLag["ASE"]
exchangeToYfLag["NGM"] = exchangeToYfLag["ASE"]
exchangeToYfLag["NMS"] = exchangeToYfLag["ASE"]
exchangeToYfLag["BTS"] = exchangeToYfLag["NYQ"]
# Canada:
exchangeToYfLag["TOR"] = timedelta(seconds=0)
exchangeToYfLag["VAN"] = exchangeToYfLag["TOR"]
exchangeToYfLag["CNQ"] = exchangeToYfLag["TOR"]
# Europe:
exchangeToYfLag["LSE"] = timedelta(minutes=20)
exchangeToYfLag["IOB"] = timedelta(minutes=20)
exchangeToYfLag["AMS"] = timedelta(minutes=15)
exchangeToYfLag["ATH"] = timedelta(minutes=15)
exchangeToYfLag["BRU"] = timedelta(minutes=15)
exchangeToYfLag["CPH"] = timedelta(0)
exchangeToYfLag["EBS"] = timedelta(minutes=30)
exchangeToYfLag["FRA"] = timedelta(minutes=15)
exchangeToYfLag["GER"] = timedelta(minutes=15)
exchangeToYfLag["HAM"] = exchangeToYfLag["GER"]
exchangeToYfLag["HEL"] = timedelta(0)
exchangeToYfLag["ISE"] = timedelta(minutes=15)
exchangeToYfLag["MCE"] = timedelta(minutes=15)
exchangeToYfLag["MIL"] = timedelta(minutes=20)
exchangeToYfLag["OSL"] = timedelta(minutes=15)
exchangeToYfLag["PAR"] = timedelta(minutes=15)
exchangeToYfLag["STO"] = timedelta(0)
exchangeToYfLag["VIE"] = timedelta(minutes=15)
exchangeToYfLag["WSE"] = timedelta(minutes=15)
# Other:
exchangeToYfLag["TLV"] = timedelta(minutes=20)
exchangeToYfLag["JNB"] = timedelta(minutes=15)
exchangeToYfLag["SAO"] = timedelta(minutes=15)
exchangeToYfLag["SGO"] = timedelta(minutes=15)
exchangeToYfLag["BVC"] = timedelta(minutes=15)  # Guess because Yahoo don't specify
exchangeToYfLag["MEX"] = timedelta(minutes=20)
exchangeToYfLag["JPX"] = timedelta(minutes=20)
exchangeToYfLag["TAI"] = timedelta(minutes=20)
exchangeToYfLag["KSC"] = timedelta(minutes=20)
exchangeToYfLag["SES"] = timedelta(minutes=20)
exchangeToYfLag["HKG"] = timedelta(minutes=15)
exchangeToYfLag["ASX"] = timedelta(minutes=20)
exchangeToYfLag["NZE"] = timedelta(minutes=20)

# After-market auctions:
exchangesWithAuction = set()
exchangeAuctionDelay = {}
exchangeAuctionDuration = {}
# ASX after-market auction starts 10m after close but no end time given. So allow 1 minute
exchangesWithAuction.add("ASX")
exchangeAuctionDelay["ASX"] = timedelta(minutes=10)
exchangeAuctionDuration["ASX"] = timedelta(minutes=1)
# TLB after-market auction starts 9m after close but no end time given. So allow 1 minute
exchangesWithAuction.add("TLV")
exchangeAuctionDelay["TLV"] = timedelta(minutes=9)
exchangeAuctionDuration["TLV"] = timedelta(minutes=2)  # One extra minute because of randomised start time


yfMaxFetchRange = {}
yfMaxFetchRange[Interval.Mins1] = timedelta(days=7)
yfMaxFetchRange[Interval.Mins2] = timedelta(days=60)
yfMaxFetchRange[Interval.Mins5] = timedelta(days=60)
yfMaxFetchRange[Interval.Mins15] = timedelta(days=60)
yfMaxFetchRange[Interval.Mins30] = timedelta(days=60)
yfMaxFetchRange[Interval.Mins90] = timedelta(days=60)
yfMaxFetchRange[Interval.Mins60] = timedelta(days=730)
yfMaxFetchRange[Interval.Hours1] = timedelta(days=730)
yfMaxFetchRange[Interval.Days1] = None
yfMaxFetchRange[Interval.Week] = None
yfMaxFetchRange[Interval.Months1] = None
yfMaxFetchRange[Interval.Months3] = None

yfMaxFetchLookback = {}
yfMaxFetchLookback[Interval.Mins1] = timedelta(days=30)
yfMaxFetchLookback[Interval.Mins2] = timedelta(days=60)
yfMaxFetchLookback[Interval.Mins5] = timedelta(days=60)
yfMaxFetchLookback[Interval.Mins15] = timedelta(days=60)
yfMaxFetchLookback[Interval.Mins30] = timedelta(days=60)
yfMaxFetchLookback[Interval.Mins90] = timedelta(days=60)
yfMaxFetchLookback[Interval.Mins60] = timedelta(days=730)
yfMaxFetchLookback[Interval.Hours1] = timedelta(days=730)
yfMaxFetchLookback[Interval.Days1] = None
yfMaxFetchLookback[Interval.Week] = None
yfMaxFetchLookback[Interval.Months1] = None
yfMaxFetchLookback[Interval.Months3] = None

listing_date_check_tols = {}
listing_date_check_tols[Interval.Days1] = timedelta(days=7)
listing_date_check_tols[Interval.Week] = timedelta(days=14)
listing_date_check_tols[Interval.Months1] = timedelta(days=35)
listing_date_check_tols[Interval.Months3] = timedelta(days=35*3)


<<<<<<< HEAD
from multiprocessing import Lock, Manager, current_process
if current_process().name == 'MainProcess':
    # Ensure only main (parent) processes creates a manager
    manager = Manager()
    exchange_locks = {e:manager.Lock() for e in exchangeToXcalExchange.keys()}
else:
    exchange_locks = {}
=======
class Financials(Enum):
    IncomeStmt = 0
    BalanceSheet = 1
    CashFlow = 2

class ReportingPeriod(Enum):
    Interim = 0
    Full = 1

class Confidence(IntEnum):
    Low = 0
    Medium = 1
    High = 2

confidence_to_buffer = {}
confidence_to_buffer[Confidence.High] = timedelta(days=2)
confidence_to_buffer[Confidence.Medium] = timedelta(days=7)
confidence_to_buffer[Confidence.Low] = timedelta(days=40)
>>>>>>> 56117a06


class NoIntervalsInRangeException(Exception):
    def __init__(self, interval, start_dt, end_dt, *args):
        super().__init__(args)
        self.interval = interval
        self.start_dt = start_dt
        self.end_dt = end_dt

    def __str__(self):
        return ("No {} intervals found between {}->{}".format(self.interval, self.start_dt, self.end_dt))


class NoPriceDataInRangeException(Exception):
    def __init__(self, tkr, interval, start_dt, end_dt, *args):
        super().__init__(args)
        self.tkr = tkr
        self.interval = interval
        self.start_dt = start_dt
        self.end_dt = end_dt

    def __str__(self):
        return ("No {}-price data fetched for ticker {} between dates {} -> {}".format(self.interval, self.tkr, self.start_dt, self.end_dt))


class TimestampOutsideIntervalException(Exception):
    def __init__(self, exchange, interval, ts, *args):
        super().__init__(args)
        self.exchange = exchange
        self.interval = interval
        self.ts = ts

    def __str__(self):
        return (f"Failed to map '{self.ts}' to '{self.interval}' interval on exchange '{self.exchange}'")


class AmbiguousComparisonException(Exception):
    def __init__(self, value1, value2, operation, true_prob=None):
        if not isinstance(operation, str):
            raise TypeError(f"operation must be a string not {type(operation)}")
        if true_prob is not None and not isinstance(true_prob, (int, float)):
            raise TypeError(f"true_prob must be numeric not {type(true_prob)}")

        self.value1 = value1
        self.value2 = value2
        self.operation = operation
        self.true_prob = true_prob

    def __str__(self):
        msg = f"Ambiguous whether {self.value1} {self.operation} {self.value2}"
        if self.true_prob is not None:
            msg += f" (true with probability {self.true_prob*100:.1f}%)"
        return msg


class DateInterval:
    def __init__(self, left, right, closed=None):
        if not isinstance(left, date) or isinstance(left, datetime):
            raise TypeError("'left' must be date object not datetime")

        self.left = left
        self.right = right

        if closed is None:
            self.closed = None
        else:
            if closed not in ["left", "right"]:
                raise Exception("closed must be left or right")
            self.closed = closed

    def __eq__(self, other):
        return self.left == other.left and self.right == other.right and self.closed == other.closed

    def __str__(self):
        s = ""
        if self.closed == "left":
            s += '['
        else:
            s += '('
        s += str(self.left) + ', ' + str(self.right)
        if self.closed == "right":
            s += ']'
        else:
            s += ')'
        return s

    def __repr__(self):
        return self.__str__()


class DateIntervalIndex:
    def __init__(self, intervals):
        if not isinstance(intervals, (list, np.ndarray, pd.Series)):
            raise TypeError(f"'intervals' must be iterable not '{type(intervals)}'")
        if not isinstance(intervals, np.ndarray):
            self.array = np.array(intervals)
        else:
            self.array = intervals

        self._left = np.array([x.left for x in self.array])
        self._right = np.array([x.right for x in self.array])
        self._right_inc = self._right - timedelta(days=1)

    @classmethod
    def from_arrays(cls, left, right, closed=None):
        if len(left) != len(right):
            raise Exception("left and right must be equal length")
        if isinstance(left, pd.Series):
            intervals = [DateInterval(left.iloc[i], right.iloc[i], closed) for i in range(len(left))]
        else:
            intervals = [DateInterval(left[i], right[i], closed) for i in range(len(left))]
        return cls(intervals)

    @property
    def left(self):
        return self._left

    @property
    def right(self):
        return self._right

    @property
    def shape(self):
        return (len(self.array), 2)

    @property
    def empty(self):
        return self.shape[0] == 0

    def __len__(self):
        return self.shape[0]

    def sort_values(self):
        return DateIntervalIndex(self.array[np.argsort(self._left)])

    def get_indexer(self, values):
        idx_right = np.searchsorted(self._right_inc, values)

        idx_left = np.searchsorted(self._left, values, side="right")
        idx_left -= 1

        f_match = idx_right == idx_left

        idx = idx_left
        idx[~f_match] = -1
        return idx

    def __getitem__(self, i):
        v = self.array[i]
        if isinstance(v, np.ndarray):
            v = DateIntervalIndex(v)
        return v

    def __setitem__(self, i, v):
        raise Exception("immutable")

    def __eq__(self, other):
        if not isinstance(other, DateIntervalIndex):
            return False
        if len(self.array) != len(other.array):
            return False
        return np.equal(self.array, other.array)

    def equals(self, other):
        return (self == other).all()

    def __str__(self):
        s = "DateIntervalIndex([ "
        for x in self.array:
            s += x.__str__() + " , "
        s += "])"
        return s

    def __repr__(self):
        return self.__str__()


def uniform_prob_lt(X, Y):

    def is_scalar(val):
        return not isinstance(val, tuple)

    if is_scalar(X) and is_scalar(Y):
        return float(X < Y)

    if is_scalar(X):
        Y_min, Y_max = Y
        if X < Y_min:
            return 1.0
        elif X >= Y_max:
            return 0.0
        else:
            return (Y_max - X) / (Y_max - Y_min)

    if is_scalar(Y):
        X_min, X_max = X
        if Y <= X_min:
            return 0.0
        elif Y > X_max:
            return 1.0
        else:
            return (Y - X_min) / (X_max - X_min)

    # To handle ranges, decompose into weighted sum
    # of simple sub-ranges.

    X_min, X_max = X
    Y_min, Y_max = Y

    # Non-Overlapping Ranges
    if X_max <= Y_min:
        return 1.0
    elif Y_max <= X_min:
        return 0.0

    # Identical Ranges
    elif X_min == Y_min and X_max == Y_max:
        return 0.5

    # Ensure X < Y
    elif X_min > Y_min:
        return 1.0 - uniform_prob_lt(Y, X)
    elif X_min == Y_min and X_max > Y_max:
        return 1.0 - uniform_prob_lt(Y, X)

    elif X_min < Y_min:
        # Split on Y_min
        p_x_lt_ymin = (Y_min-X_min)/(X_max-X_min)
        return p_x_lt_ymin + uniform_prob_lt((Y_min, X_max), (Y_min, Y_max)) * (1.0-p_x_lt_ymin)

    elif X_min == Y_min and X_max < Y_max:
        # Split on X_max
        ratio = (X_max-X_min)/(Y_max-Y_min)
        return ratio*uniform_prob_lt((X_min, X_max), (Y_min, X_max)) + (1.0 - ratio)

    # Unexpected scenario
    raise ValueError(f"Unexpected scenario: X={X}, Y={Y}")


class ComparableRelativedelta(relativedelta):
    def _have_same_attributes(self, other):
        attrs = ['years', 'months', 'days', 'leapdays', 'hours', 'minutes', 'seconds', 'microseconds', 'year', 'month', 'day', 'weekday']

        for a in attrs:
            if getattr(self, a, 0) == 0:
                if getattr(other, a, 0) != 0:
                    return False
        return True

    def __str__(self):
        s = ''

        a = 'years'
        x = getattr(self, a, 0)
        if x != 0:
            s += f'{x}y'

        a = 'months'
        x = getattr(self, a, 0)
        if x != 0:
            s += f'{x}mo'

        a = 'days'
        x = getattr(self, a, 0)
        if x != 0:
            s += f'{x}d'

        a = 'hours'
        x = getattr(self, a, 0)
        if x != 0:
            s += f'{x}h'

        a = 'minutes'
        x = getattr(self, a, 0)
        if x != 0:
            s += f'{x}m'

        return s

    def __repr__(self):
        return self.__str__()

    def __eq__(self, other):
        if isinstance(other, relativedelta):
            attrs = ['years', 'months', 'days', 'leapdays', 'hours', 'minutes', 'seconds', 'microseconds', 'year', 'month', 'day', 'weekday']
            return all(getattr(self, attr, 0) == getattr(other, attr, 0) for attr in attrs)

        raise NotImplementedError(f'Not implemented ComparableRelativedelta={self} == {type(other)}={other}')

    def __lt__(self, other):
        if isinstance(other, (TimedeltaEstimate, TimedeltaRangeEstimate)):
            return other.__gt__(self)

        elif isinstance(other, (relativedelta, timedelta)):
            reference_date = date(2000, 1, 1)
            result_date_self = reference_date + self
            result_date_other = reference_date + other

            if not self._have_same_attributes(other):
                if abs(result_date_self - result_date_other) < timedelta(days=7):
                    raise AmbiguousComparisonException(self, other, '<')

            return result_date_self < result_date_other

        raise NotImplementedError(f'Not implemented ComparableRelativedelta={self} < {type(other)}={other}')

    def __le__(self, other):
        return self < other

    def __gt__(self, other):
        if isinstance(other, (TimedeltaEstimate, TimedeltaRangeEstimate)):
            return other.__lt__(self)

        elif isinstance(other, (relativedelta, timedelta)):
            reference_date = date(2000, 1, 1)
            result_date_self = reference_date + self
            result_date_other = reference_date + other

            if not self._have_same_attributes(other):
                if abs(result_date_self - result_date_other) < timedelta(days=7):
                    raise AmbiguousComparisonException(self, other, '>')

            return result_date_self > result_date_other
        raise NotImplementedError(f'Not implemented ComparableRelativedelta={self} > {type(other)}={other}')

    def __ge__(self, other):
        return self > other


class TimedeltaEstimate():
    def __init__(self, td, confidence):
        if not isinstance(confidence, Confidence):
            raise Exception("'confidence' must be a 'Confidence' object, not {0}".format(type(confidence)))
        if not isinstance(td, (timedelta, pd.Timedelta, ComparableRelativedelta)):
            raise Exception("'td' must be a 'timedelta' object or None, not {0}".format(type(td)))
        if isinstance(td, ComparableRelativedelta) and confidence != Confidence.High:
            td = timedelta(days=td.years*365 +td.months*30 +td.days)
        self.td = td
        self.confidence = confidence
        self.uncertainty = confidence_to_buffer[confidence]

    def copy(self):
        return TimedeltaEstimate(self.td, self.confidence)

    def __str__(self):
        tdstr = ''
        if self.td.days != 0:
            tdstr += f'{self.td.days}d'
        s = f"{tdstr} (conf={self.confidence}/2)"
        return s

    def __repr__(self):
        return self.__str__()

    def __abs__(self):
        return TimedeltaEstimate(abs(self.td), self.confidence)

    def __neg__(self):
        return TimedeltaEstimate(-self.td, self.confidence)

    def __eq__(self, other):
        if isinstance(other, TimedeltaEstimate):
            return self.td == other.td and self.confidence == other.confidence
        raise NotImplementedError(f'Not implemented {self} == {type(other)}={other}')

    def isclose(self, other):
        if isinstance(other, TimedeltaEstimate):
            # return abs(self.td - other.td) <= max(self.uncertainty, other.uncertainty)
            return abs(self.td - other.td) <= (self.uncertainty + other.uncertainty)

        elif isinstance(other, (timedelta, pd.Timedelta, ComparableRelativedelta)):
            return abs(self.td - other) <= self.uncertainty
        
        raise NotImplementedError(f'Not implemented {self} is-close-to {type(other)}={other}')

    def __iadd__(self, other):
        if isinstance(other, (timedelta, relativedelta, ComparableRelativedelta)):
            self.td += other
            return self
        raise NotImplementedError(f'Not implemented {self} += {type(other)}={other}')

    def __add__(self, other):
        if isinstance(other, (timedelta, relativedelta, ComparableRelativedelta)):
            return TimedeltaEstimate(self.td + other, self.confidence)
        elif isinstance(other, date):
            return DateEstimate(self.td + other, self.confidence)
        elif isinstance(other, DateEstimate):
            return DateEstimate(self.td + other.date, min(self.confidence, other.confidence))
        raise NotImplementedError(f'Not implemented {self} + {type(other)}={other}')

    def __radd__(self, other):
        return self.__add__(other)

    def __sub__(self, other):
        if isinstance(other, (timedelta, relativedelta, ComparableRelativedelta)):
            return TimedeltaEstimate(self.td - other, self.confidence)
        elif isinstance(other, date):
            return DateEstimate(self.td - other, self.confidence)
        raise NotImplementedError(f'Not implemented {self} - {type(other)}={other}')

    def __rsub__(self, other):
        if isinstance(other, date):
            return DateEstimate(other - self.td, self.confidence)
        raise NotImplementedError(f'Not implemented {self} rsub {type(other)}={other}')

    def __mul__(self, other):
        if isinstance(other, (int, float)):
            return TimedeltaEstimate(self.td * other, self.confidence)
        raise NotImplementedError(f'Not implemented {self} * {type(other)}={other}')

    def __imul__(self, other):
        if isinstance(other, (int, float)):
            self.td *= other
            return self
        raise NotImplementedError(f'Not implemented {self} *= {type(other)}={other}')

    def prob_lt(self, other):
        if isinstance(other, TimedeltaRangeEstimate):
            return other.prob_gt(self)

        elif isinstance(other, TimedeltaRange):
            if self.td + self.uncertainty < other.td1:
                return 1.0
            elif other.td2 <= self.td - self.uncertainty:
                return 0.0
            else:
                return uniform_prob_lt((self.td-self.uncertainty, self.td+self.uncertainty),
                                      (other.td1, other.td2))

        elif isinstance(other, TimedeltaEstimate):
            if self.td + self.uncertainty < other.td - other.uncertainty:
                return 1.0
            elif other.td + other.uncertainty <= self.td - self.uncertainty:
                return 0.0
            else:
                return uniform_prob_lt((self.td-self.uncertainty, self.td+self.uncertainty),
                                      (other.td-other.uncertainty, other.td+other.uncertainty))

        elif isinstance(other, (relativedelta, timedelta, ComparableRelativedelta)):
            if self.td + self.uncertainty < other:
                return 1.0
            elif other <= self.td - self.uncertainty:
                return 0.0
            else:
                return uniform_prob_lt((self.td-self.uncertainty, self.td+self.uncertainty),
                                       other)

        raise NotImplementedError(f'Not implemented {self} < {type(other)}={other}')
    def __lt__(self, other):
        x = self.prob_lt(other)
        if x in [0.0, 1.0]:
            return x == 1.0
        else:
            raise AmbiguousComparisonException(self, other, '<', x)
    def prob_gt(self, other):
        return 1.0 - self.prob_lt(other)
    def __gt__(self, other):
        x = self.prob_gt(other)
        if x in [0.0, 1.0]:
            return x == 1.0
        else:
            raise AmbiguousComparisonException(self, other, '>', x)
    def prob_le(self, other):
        return self.prob_lt(other)
    def __le__(self, other):
        return self < other
    def prob_ge(self, other):
        return self.prob_gt(other)
    def __ge__(self, other):
        return self > other

    def __mod__(self, other):
        if isinstance(other, timedelta):
            if self.td < timedelta(0):
                raise NotImplementedError('Not implemented modulus of negative TimedeltaEstimate')
            else:
                td = self.td
                while td > other:
                    td -= other
                return TimedeltaEstimate(td, self.confidence)
        raise NotImplementedError(f'Not implemented {self} modulus-of {type(other)}={other}')

    def __truediv__(self, other):
        if isinstance(other, (int, float, np.int64)):
            return TimedeltaEstimate(self.td / other, self.confidence)
        raise NotImplementedError(f'Not implemented {self} / {type(other)}={other}')


class TimedeltaRangeEstimate():
    def __init__(self, td1, td2, confidence):
        if not isinstance(confidence, Confidence):
            raise Exception("'confidence' must be a 'Confidence' object, not {0}".format(type(confidence)))
        if (td1 is not None) and not isinstance(td1, (timedelta, pd.Timedelta)):
            raise Exception("'td1' must be a 'timedelta' object or None, not {0}".format(type(td1)))
        if (td2 is not None) and not isinstance(td2, (timedelta, pd.Timedelta)):
            raise Exception("'td2' must be a 'timedelta' object or None, not {0}".format(type(td2)))
        if td2 <= td1:
            swap = td1 ; td1 = td2 ; td2 = swap
        self.td1 = td1
        self.td2 = td2
        self.confidence = confidence
        self.uncertainty = confidence_to_buffer[confidence]

    def __str__(self):
        s = f"TimedeltaRangeEstimate {self.td1} -> {self.td2} (conf={self.confidence}/2)"
        return s

    def __repr__(self):
        return self.__str__()

    def __abs__(self):
        return TimedeltaRangeEstimate(abs(self.td1), abs(self.td2), self.confidence)

    def isclose(self, other):
        raise NotImplementedError(f'Not implemented {self} is-close-to {type(other)}={other}')

    def __neg__(self):
        return TimedeltaRangeEstimate(-self.td2, -self.td1, self.confidence)

    def __invert__(self):
        raise NotImplementedError(f'Not implemented {self} invert')

    def __eq__(self, other):
        if isinstance(other, TimedeltaRangeEstimate):
            return self.td1 == other.td1 and self.td2 == other.td2 and self.confidence == other.confidence
        raise NotImplementedError(f'Not implemented {self} == {type(other)}={other}')

    def __add__(self, other):
        if isinstance(other, date):
            return DateRangeEstimate(self.td1 + other, self.td2 + other, self.confidence)
        elif isinstance(other, DateEstimate):
            return DateRangeEstimate(self.td1 + other.date, self.td2 + other.date, min(self.confidence, other.confidence))
        elif isinstance(other, timedelta):
            return TimedeltaRangeEstimate(self.td1 + other, self.td2 + other, self.confidence)
        raise NotImplementedError(f'Not implemented {self} + {type(other)}={other}')

    def __mul__(self, other):
        if isinstance(other, int):
            return TimedeltaRangeEstimate(self.td1 * other, self.td2 * other, self.confidence)
        raise NotImplementedError(f'Not implemented {self} * {type(other)}={other}')

    def prob_lt(self, other):
        if isinstance(other, (timedelta, pd.Timedelta, ComparableRelativedelta)):
            if self.td2 + self.uncertainty < other:
                return 1.0
            elif other <= self.td1 - self.uncertainty:
                return 0.0
            else:
                return uniform_prob_lt((self.td1-self.uncertainty, self.td2+self.uncertainty), 
                                      other)

        elif isinstance(other, TimedeltaEstimate):
            if self.td2 + self.uncertainty < other.td - other.uncertainty:
                return 1.0
            elif other.td + other.uncertainty <= self.td1 - self.uncertainty:
                return 0.0
            else:
                return uniform_prob_lt((self.td1-self.uncertainty, self.td2+self.uncertainty), 
                                      (other.td-other.uncertainty, other.td+other.uncertainty))

        elif isinstance(other, TimedeltaRangeEstimate):
            if self.td2 + self.uncertainty < other.td1 - other.uncertainty:
                return 1.0
            elif other.td2 + other.uncertainty <= self.td1 - self.uncertainty:
                return 0.0
            else:
                return uniform_prob_lt((self.td1-self.uncertainty, self.td2+self.uncertainty), 
                                      (other.td1-other.uncertainty, other.td2+other.uncertainty))

        raise NotImplementedError(f'Not implemented {self} < {type(other)}={other}')
    def __lt__(self, other):
        x = self.prob_lt(other)
        if x in [0.0, 1.0]:
            return x == 1.0
        else:
            raise AmbiguousComparisonException(self, other, '<', x)
    def prob_gt(self, other):
        return 1.0 - self.prob_lt(other)
    def __gt__(self, other):
        x = self.prob_gt(other)
        if x in [0.0, 1.0]:
            return x == 1.0
        else:
            raise AmbiguousComparisonException(self, other, '>', x)
    def prob_le(self, other):
        return self.prob_lt(other)
    def __le__(self, other):
        return self < other
    def prob_ge(self, other):
        return self.prob_gt(other)
    def __ge__(self, other):
        return self > other
        

class TimedeltaRange():
    def __init__(self, td1, td2):
        if (td1 is not None) and not isinstance(td1, (timedelta, pd.Timedelta)):
            raise Exception("'td1' must be a 'timedelta' object or None, not {0}".format(type(td1)))
        if (td2 is not None) and not isinstance(td2, (timedelta, pd.Timedelta)):
            raise Exception("'td2' must be a 'timedelta' object or None, not {0}".format(type(td2)))
        if td2 <= td1:
            swap = td1 ; td1 = td2 ; td2 = swap
        self.td1 = td1
        self.td2 = td2

    def __str__(self):
        s = f"TimedeltaRange {self.td1} -> {self.td2}"
        return s

    def __repr__(self):
        return self.__str__()

    def __abs__(self):
        if self.td2 <= timedelta(0):
            tdr = TimedeltaRange(-self.td1, -self.td2)
            return tdr
        elif self.td1 >= timedelta(0):
            return self
        else:
            raise AmbiguousComparisonException(self, None, "abs")

    def __add__(self, other):
        if isinstance(other, date):
            return DateRange(other+self.td1, other+self.td2)
        elif isinstance(other, DateEstimate):
            return DateRangeEstimate(other.date+self.td1, other.date+self.td2, other.confidence)
        elif isinstance(other, timedelta):
            return TimedeltaRange(self.td1 + other, self.td2 + other)
        raise NotImplementedError(f'Not implemented {self} + {type(other)}={other}')

    def __mul__(self, other):
        if isinstance(other, int):
            return TimedeltaRange(self.td1 * other, self.td2 * other)
        raise NotImplementedError(f'Not implemented {self} * {type(other)}={other}')

    def prob_lt(self, other):
        if isinstance(other, (timedelta, pd.Timedelta, ComparableRelativedelta)):
            if self.td2 < other:
                return 1.0
            else:
                return 0.0
        elif isinstance(other, TimedeltaRange):
            if self.td2 < other.td1:
                return 1.0
            elif other.td2 <= self.td1:
                return 0.0
            else:
                return uniform_prob_lt((self.td1, self.td2), 
                                      (other.td1, other.td2))
        elif isinstance(other, TimedeltaEstimate):
            return other.prob_gt(self)
        raise NotImplementedError(f'Not implemented {self} < {type(other)}={other}')
    def __lt__(self, other):
        x = self.prob_lt(other)
        if x in [0.0, 1.0]:
            return x == 1.0
        else:
            raise AmbiguousComparisonException(self, other, '<', x)
    def prob_gt(self, other):
        return 1.0 - self.prob_lt(other)
    def __gt__(self, other):
        x = self.prob_gt(other)
        if x in [0.0, 1.0]:
            return x == 1.0
        else:
            raise AmbiguousComparisonException(self, other, '>', x)
    def prob_le(self, other):
        return self.prob_lt(other)
    def __le__(self, other):
        return self < other
    def prob_ge(self, other):
        return self.prob_gt(other)
    def __ge__(self, other):
        return self > other


class DateRangeEstimate():
    def __init__(self, start, end, confidence):
        if (start is not None) and not isinstance(start, date):
            raise Exception("'start' must be a 'date' object or None, not {0}".format(type(start)))
        if (end is not None) and not isinstance(end, date):
            raise Exception("'end' must be a 'date' object or None, not {0}".format(type(end)))
        if not isinstance(confidence, Confidence):
            raise Exception("'confidence' must be a 'Confidence' object, not {0}".format(type(confidence)))
        self.start = start
        self.end = end
        self.confidence = confidence
        self.uncertainty = confidence_to_buffer[confidence]

    def copy(self):
        return DateRangeEstimate(self.start, self.end, self.confidence)

    def __str__(self):
        s = f"DateRangeEstimate {self.start} -> {self.end} (conf={self.confidence}/2)"
        return s

    def __repr__(self):
        return self.__str__()

    def __abs__(self):
        raise NotImplementedError(f'Not implemented {self} abs')

    def __eq__(self, other):
        if isinstance(other, DateRangeEstimate):
            return self.start == other.start and self.end == other.end and self.confidence == other.confidence
        raise NotImplementedError(f'Not implemented {self} == {type(other)}={other}')

    def isclose(self, other):
        if isinstance(other, date):
            if (self.start - self.uncertainty) <= other and other <= (self.end + self.uncertainty):
                return True
            else:
                return False
        elif isinstance(other, DateRange):
            if ((self.start - self.uncertainty) <= other.start and other.start <= (self.end + self.uncertainty)) or\
               ((self.start - self.uncertainty) <= other.end and other.end <= (self.end + self.uncertainty)):
                return True
            else:
                return False
        elif isinstance(other, DateEstimate):
            if (self.start - self.uncertainty) <= (other.date+other.uncertainty) and (self.end + self.uncertainty) >= (other.date-other.uncertainty):
                return True
            else:
                return False
        elif isinstance(other, DateRangeEstimate):
            self_start_min = self.start - self.uncertainty
            self_end_max   = self.end + self.uncertainty
            other_start_min = other.start - other.uncertainty
            other_end_max   = other.end + other.uncertainty
            return (other_start_min <= self_end_max) and (self_start_min <= other_end_max)

        raise NotImplementedError(f'Not implemented {self} is-close-to {type(other)}={other}')

    def __neg__(self):
        raise NotImplementedError(f'Not implemented {self} negate')

    def __invert__(self):
        raise NotImplementedError(f'Not implemented {self} invert')

    def __iadd__(self, other):
        if isinstance(other, (timedelta, pd.Timedelta)):
            self.start += other
            self.end += other
            return self
        raise NotImplementedError(f'Not implemented {self} += {type(other)}={other}')

    def __add__(self, other):
        if isinstance(other, timedelta):
            return DateRangeEstimate(self.start + other, self.end + other, self.confidence)
        raise NotImplementedError(f'Not implemented {self} + {type(other)}={other}')

    def __radd__(self, other):
        raise NotImplementedError(f'Not implemented {self} radd {type(other)}={other}')

    def __isub__(self, other):
        raise NotImplementedError(f'Not implemented {self} -= {type(other)}={other}')

    def __sub__(self, other):
        if isinstance(other, date):
            return TimedeltaRangeEstimate(self.start - other, self.end - other, self.confidence)
        elif isinstance(other, DateEstimate):
            conf = min(self.confidence, other.confidence)
            return TimedeltaRangeEstimate(self.start - other.date, self.end - other.date, conf)
        elif isinstance(other, DateRange):
            return TimedeltaRangeEstimate(self.start - other.start, self.end - other.end, self.confidence)
        elif isinstance(other, DateRangeEstimate):
            conf = min(self.confidence, other.confidence)
            return TimedeltaRangeEstimate(self.start - other.start, self.end - other.end, conf)
        raise NotImplementedError(f'Not implemented {self} - {type(other)}={other}')

    def __rsub__(self, other):
        return -self.__sub__(other)

    def prob_lt(self, other):
        if isinstance(other, date):
            if self.end + self.uncertainty < other:
                return 1.0
            elif other <= self.start - self.uncertainty:
                return 0.0
            else:
                return uniform_prob_lt((self.start-self.uncertainty, self.end+self.uncertainty),
                                      other)

        elif isinstance(other, DateEstimate):
            if self.end + self.uncertainty < other.date - other.uncertainty:
                return 1.0
            elif other.date + other.uncertainty <= self.start - self.uncertainty:
                return 0.0
            else:
                return uniform_prob_lt((self.start-self.uncertainty, self.end+self.uncertainty),
                                      (other.date-other.uncertainty, other.date+other.uncertainty))

        elif isinstance(other, DateRangeEstimate):
            if self.end + self.uncertainty < other.start - other.uncertainty:
                return 1.0
            elif other.end + other.uncertainty <= self.start - self.uncertainty:
                return 0.0
            else:
                return uniform_prob_lt((self.start-self.uncertainty, self.end+self.uncertainty),
                                      (other.start-other.uncertainty, other.end+other.uncertainty))

        raise NotImplementedError(f'Not implemented {self} < {type(other)}={other}')
    def __lt__(self, other):
        x = self.prob_lt(other)
        if x in [0.0, 1.0]:
            return x == 1.0
        else:
            raise AmbiguousComparisonException(self, other, '<', x)
    def prob_gt(self, other):
        return 1.0 - self.prob_lt(other)
    def __gt__(self, other):
        x = self.prob_gt(other)
        if x in [0.0, 1.0]:
            return x == 1.0
        else:
            raise AmbiguousComparisonException(self, other, '>', x)
    def prob_le(self, other):
        return self.prob_lt(other)
    def __le__(self, other):
        return self < other
    def prob_ge(self, other):
        return self.prob_gt(other)
    def __ge__(self, other):
        return self > other


class DateRange():
    def __init__(self, start, end):
        if (start is not None) and not isinstance(start, date):
            raise Exception("'start' must be a 'date' object or None, not {0}".format(type(start)))
        if (end is not None) and not isinstance(end, date):
            raise Exception("'end' must be a 'date' object or None, not {0}".format(type(end)))
        self.start = start
        self.end = end

    def copy(self):
        return DateRange(self.start, self.end)

    def __str__(self):
        s = f"DateRange {self.start} -> {self.end}"
        return s

    def __repr__(self):
        return self.__str__()

    def __abs__(self):
        raise NotImplementedError(f'Not implemented {self} abs')

    def __eq__(self, other):
        if isinstance(other, DateRange):
            return self.start == other.start and self.end == other.end
        raise NotImplementedError(f'Not implemented {self} == {type(other)}={other}')

    def isclose(self, other):
        if isinstance(other, DateRange):
            return (other.start <= self.end) and (self.start <= other.end)
        elif isinstance(other, date):
            return self.start <= other and other <= self.end
        elif isinstance(other, DateEstimate):
            return self.start <= other.date+other.uncertainty and other.date-other.uncertainty <= self.end
        elif isinstance(other, DateRangeEstimate):
            return other.isclose(self)
        raise NotImplementedError(f'Not implemented {self} is-close-to {type(other)}={other}')

    def prob_lt(self, other):
        if isinstance(other, date):
            if self.start >= other:
                return 0.0
            elif self.end < other:
                return 1.0
            else:
                return uniform_prob_lt((self.start, self.end), other)
        elif isinstance(other, DateRange):
            if other.end <= self.start:
                return 0.0
            elif self.end < other.start:
                return 1.0
            else:
                return uniform_prob_lt((self.start, self.end), (other.start, other.end))
        elif isinstance(other, DateEstimate):
            return other.prob_gt(self)
        raise NotImplementedError(f'Not implemented {self} < {type(other)}={other}')
    def __lt__(self, other):
        x = self.prob_lt(other)
        if x in [0.0, 1.0]:
            return x == 1.0
        else:
            raise AmbiguousComparisonException(self, other, '<', x)
    def prob_gt(self, other):
        return 1.0 - self.prob_lt(other)
    def __gt__(self, other):
        x = self.prob_gt(other)
        if x in [0.0, 1.0]:
            return x == 1.0
        else:
            raise AmbiguousComparisonException(self, other, '>', x)
    def prob_le(self, other):
        return self.prob_lt(other)
    def __le__(self, other):
        return self < other
    def prob_ge(self, other):
        return self.prob_gt(other)
    def __ge__(self, other):
        return self > other

    def __iadd__(self, other):
        if isinstance(other, (timedelta, pd.Timedelta)):
            self.start += other
            self.end += other
            return self
        raise NotImplementedError(f'Not implemented {self} += {type(other)}={other}')

    def __add__(self, other):
        if isinstance(other, timedelta):
            return DateRange(self.start + other, self.end + other)
        raise NotImplementedError(f'Not implemented {self} + {type(other)}={other}')

    def __radd__(self, other):
        raise NotImplementedError(f'Not implemented {self} radd {type(other)}={other}')

    def __isub__(self, other):
        raise NotImplementedError(f'Not implemented {self} -= {type(other)}={other}')

    def __sub__(self, other):
        if isinstance(other, date):
            return TimedeltaRange(self.start - other, self.end - other)
        elif isinstance(other, DateRange):
            return TimedeltaRange(self.start - other.end, self.end - other.start)
        elif isinstance(other, DateEstimate):
            return TimedeltaRangeEstimate(self.start - other.date, self.end - other.date, other.confidence)
        elif isinstance(other, timedelta):
            return DateRange(self.start - other, self.end - other)
        raise NotImplementedError(f'Not implemented {self} - {type(other)}={other}')

    def __rsub__(self, other):
        if isinstance(other, date):
            return TimedeltaRange(other - self.start, other - self.end)
        raise NotImplementedError(f'Not implemented {self} rsub {type(other)}={other}')

    def __neg__(self):
        raise NotImplementedError(f'Not implemented {self} negate')

    def __invert__(self):
        raise NotImplementedError(f'Not implemented {self} invert')


class DateEstimate():
    def __init__(self, dt, confidence):
        if not isinstance(confidence, Confidence):
            raise Exception("'confidence' must be a 'Confidence' object, not {0}".format(type(confidence)))
        if isinstance(dt, (datetime, pd.Timestamp)) or not isinstance(dt, (date, DateEstimate)):
            raise Exception("'dt' must be a 'date' object or None, not {0}".format(type(dt)))
        if isinstance(dt, DateEstimate):
            self.date = dt.date
            self.confidence = min(dt.confidence, confidence)
        else:
            self.date = dt
            self.confidence = confidence
        self.uncertainty = confidence_to_buffer[confidence]

    def copy(self):
        return DateEstimate(self.date, self.confidence)

    def __str__(self):
        s = f"DateEstimate {self.date} (conf={self.confidence}/2)"
        return s

    def __repr__(self):
        return self.__str__()

    def prob_lt(self, other):
        if isinstance(other, date):
            if self.date + self.uncertainty < other:
                return 1.0
            elif other <= self.date - self.uncertainty:
                return 0.0
            return uniform_prob_lt((self.date-self.uncertainty, self.date+self.uncertainty), other)
        elif isinstance(other, DateEstimate):
            if self.date + self.uncertainty < other.date - other.uncertainty:
                return 1.0
            elif other.date + other.uncertainty <= self.date - self.uncertainty:
                return 0.0
            return uniform_prob_lt((self.date-self.uncertainty, self.date+self.uncertainty), 
                                  (other.date-other.uncertainty, other.date+other.uncertainty))
        elif isinstance(other, DateRange):
            p = uniform_prob_lt((self.date-self.uncertainty, self.date+self.uncertainty), 
                               (other.start, other.end))
            return p
        elif isinstance(other, DateRangeEstimate):
            return other.__ge__(self)

        raise NotImplementedError(f'Not implemented {self} < {type(other)}={other}')
    def __lt__(self, other):
        x = self.prob_lt(other)
        if x in [0.0, 1.0]:
            return x == 1.0
        else:
            raise AmbiguousComparisonException(self, other, '<', x)
    def prob_gt(self, other):
        return 1.0 - self.prob_lt(other)
    def __gt__(self, other):
        x = self.prob_gt(other)
        if x in [0.0, 1.0]:
            return x == 1.0
        else:
            raise AmbiguousComparisonException(self, other, '>', x)
    def prob_le(self, other):
        return self.prob_lt(other)
    def __le__(self, other):
        return self < other
    def prob_ge(self, other):
        return self.prob_gt(other)
    def __ge__(self, other):
        return self > other

    def __abs__(self):
        raise NotImplementedError(f'Not implemented {self} abs')

    def __eq__(self, other):
        if isinstance(other, DateEstimate):
            return self.date == other.date and self.confidence == other.confidence
        elif isinstance(other, date):
            if self.isclose(other):
                raise AmbiguousComparisonException(self, other, '==')
            else:
                return False
        raise NotImplementedError(f'Not implemented {self} == {type(other)}={other}')

    def isclose(self, other):
        if isinstance(other, DateEstimate):
            return abs(self.date - other.date) <= min(self.uncertainty, other.uncertainty)
        else:
            return abs(self.date - other) <= self.uncertainty
        raise NotImplementedError(f'Not implemented {self} is-close-to {type(other)}={other}')

    def __iadd__(self, other):
        if isinstance(other, (timedelta, relativedelta, ComparableRelativedelta)):
            self.date += other
            return self
        raise NotImplementedError(f'Not implemented {self} += {type(other)}={other}')

    def __add__(self, other):
        if isinstance(other, TimedeltaEstimate):
            return DateEstimate(self.date+other.td, min(self.confidence, other.confidence))
        elif isinstance(other, (timedelta, relativedelta, ComparableRelativedelta)):
            return DateEstimate(self.date+other, self.confidence)
        elif isinstance(other, TimedeltaRange):
            return DateRangeEstimate(self.date + other.td1, self.date + other.td2, self.confidence)
        raise NotImplementedError(f'Not implemented {self} + {type(other)}={other}')

    def __radd__(self, other):
        return self.__add__(other)

    def __isub__(self, other):
        if isinstance(other, (timedelta, relativedelta, ComparableRelativedelta)):
            self.date -= other
            return self
        raise NotImplementedError(f'Not implemented {self} -= {type(other)}={other}')

    def __sub__(self, other):
        if isinstance(other, (timedelta, relativedelta, ComparableRelativedelta)):
            return DateEstimate(self.date-other, self.confidence)
        elif isinstance(other, TimedeltaEstimate):
            return DateEstimate(self.date-other.td, min(self.confidence, other.confidence))
        elif isinstance(other, DateEstimate):
            td = self.date - other.date
            c0 = self.confidence
            c1 = other.confidence
            return TimedeltaEstimate(td, min(c0, c1))
        elif isinstance(other, date):
            return TimedeltaEstimate(self.date-other, self.confidence)
        elif isinstance(other, DateRange):
            return TimedeltaRangeEstimate(self.date - other.start, self.date - other.end, self.confidence)
        elif isinstance(other, DateRangeEstimate):
            return TimedeltaRangeEstimate(self.date - other.start, self.date - other.end, min(self.confidence, other.confidence))
        raise NotImplementedError(f'Not implemented {self} - {type(other)}={other}')

    def __rsub__(self, other):
        if isinstance(other, DateEstimate):
            return other - self
        elif isinstance(other, date):
            return TimedeltaEstimate(other - self.date, self.confidence)
        raise NotImplementedError(f'Not implemented {self} rsub {type(other)}={other}')

    def __neg__(self):
        raise NotImplementedError(f'Not implemented {self} negate')

    def __invert__(self):
        raise NotImplementedError(f'Not implemented {self} invert')
<|MERGE_RESOLUTION|>--- conflicted
+++ resolved
@@ -243,7 +243,6 @@
 listing_date_check_tols[Interval.Months3] = timedelta(days=35*3)
 
 
-<<<<<<< HEAD
 from multiprocessing import Lock, Manager, current_process
 if current_process().name == 'MainProcess':
     # Ensure only main (parent) processes creates a manager
@@ -251,7 +250,8 @@
     exchange_locks = {e:manager.Lock() for e in exchangeToXcalExchange.keys()}
 else:
     exchange_locks = {}
-=======
+
+    
 class Financials(Enum):
     IncomeStmt = 0
     BalanceSheet = 1
@@ -270,7 +270,6 @@
 confidence_to_buffer[Confidence.High] = timedelta(days=2)
 confidence_to_buffer[Confidence.Medium] = timedelta(days=7)
 confidence_to_buffer[Confidence.Low] = timedelta(days=40)
->>>>>>> 56117a06
 
 
 class NoIntervalsInRangeException(Exception):
